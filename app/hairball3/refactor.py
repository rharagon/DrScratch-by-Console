from app.hairball3.scriptObject import Script
from app.hairball3.duplicateScripts import DuplicateScripts

N_VARIABLES_IN_STARTER_BLOCK = {"EVENT_WHENFLAGCLICKED":0,
    "EVENT_WHENKEYPRESSED":1,
    "EVENT_WHENTHISSPRITECLICKED":0,
    "EVENT_WHENSTAGECLICKED":0,
    "EVENT_WHENTOUCHINGOBJECT":1,
    "EVENT_WHENBROADCASTRECEIVED":1,
    "EVENT_WHENBACKDROPSWITCHESTO":1,
    "EVENT_WHENGREATERTHAN":2,
    "CONTROL_START_AS_CLONE":0,
    "PROCEDURES_DEFINITION":0}

class RefactorDuplicate():
    def __init__(self, json_project, duplicates_dict):
        self.duplicates = duplicates_dict['result']['duplicates']
        self.json_project = json_project
        self.block_dict = {}
        self.sprite_dict = {}
        self.constants = []
        self.variables = []
        self.refactored = {}
        self.clones = {}
        self.arg_count = 1

    def get_blocks(self, dict_target):
        """
        Gets all the blocks in json format into a dictionary
        """
        out = {}


        for dict_key, dicc_value in dict_target.items():
            if dict_key == "blocks":
                for blocks, blocks_value in dicc_value.items():
                    if type(blocks_value) is dict:
                        out[blocks] = blocks_value
        
        return out

    def set_sprite_dict(self):
        """
        Sets a dictionary containing the scripts of each sprite in Script() format
        """

        for key, list_dict_targets in self.json_project.items():
            if key == "targets":
                for dict_target in list_dict_targets:
                    sprite_name = dict_target['name']
                    sprite_blocks = self.get_blocks(dict_target)

                    sprite_scripts = []

                    for key, block in sprite_blocks.items():
                        if block["topLevel"]:
                            new_script = Script()
                            new_script.set_script_dict(block_dict=sprite_blocks, start=key)
                            sprite_scripts.append(new_script)

                    self.sprite_dict[sprite_name] = sprite_scripts
        
        return self.sprite_dict
    
    def search_clones(self):
        """
        Searches for sprite clones
        """
        self.clones = {}

        seen = set()

        for sprite, scripts in self.sprite_dict.items():
            tuple_of_scripts = tuple([tuple(script.get_blocks()) for script in scripts])

            if tuple_of_scripts not in self.clones.keys():
                self.clones[tuple_of_scripts] = [(scripts, sprite)]

            else:
                self.clones[tuple_of_scripts].append((scripts, sprite))

            seen.add(tuple_of_scripts)
        
        for tupl in seen:
            if len(self.clones[tupl]) <= 1:
                self.clones.pop(tupl, None)

        return self.clones
    
    def refactor_duplicates(self):
        """
        Converts duplicated scripts into a custom block format. It outputs a list of tuples containing the original blocks, the refactorization
        and the sprite all in the scratchblocks text format.
        """
        duplicates = self.duplicates
        func_counter = 1
        refactored_list = []

        for key, value in duplicates.items():
            sprite_name = value[0][1]

            starting_block_type = value[0][0].get_blocks()[0]

            duplicated_scripts = [pair[0] for pair in value]

            original_text = "\n\n".join([script.convert_to_text() for script in duplicated_scripts])

            # Top Blocks (like when green flag clicked)
            starting_blocks = [script.convert_to_text().split("\n")[1] for script in duplicated_scripts]

            list_script_variables = [script.get_vars() for script in duplicated_scripts]

            var_dict = {}

            for i, k in enumerate(list_script_variables[0].keys()):
<<<<<<< HEAD
                if i < N_VARIABLES_IN_STARTER_BLOCK[starting_block_type]:
                    continue
=======
                try:
                    if i < N_VARIABLES_IN_STARTER_BLOCK[starting_block_type.upper()]:
                        continue
                except KeyError:
                    pass
>>>>>>> d718016f

                var_dict[k] = [d[k] for d in list_script_variables]
            
            constants, arguments = self.search_constants_and_arguments(var_dict)


            # Custom Block refactorization
            func_script = Script()
            func_script.set_custom_script_dict(self.refactor_duplicate_script(script=duplicated_scripts[0], arguments=arguments))

            func_text_list = func_script.convert_to_text().split('\n')

            if (starting_block_type.upper() not in N_VARIABLES_IN_STARTER_BLOCK.keys()):
                func_text_list.insert(0,f"define function{func_counter}" + "".join([f" (arg{i})" for i in range(1, len(arguments)+1)]))
            else:
                func_text_list[1] = f"define function{func_counter}" + "".join([f" (arg{i})" for i in range(1, len(arguments)+1)])

            calling_text_list = []


            for i, variables in enumerate(list_script_variables):
                new_call = starting_blocks[i] + "\n" + f"function{func_counter}" 
                for arg in arguments:
                    new_call += f" [{variables[arg]}]"
                
                calling_text_list.append(new_call)

            refactored_text = "\n".join(func_text_list) + "\n" + "\n".join(calling_text_list)

            refactored_list.append({"original":original_text, "refactored":refactored_text, "sprite":sprite_name})

        return refactored_list


    def refactor_duplicate_script(self, script: Script, arguments):
        """
        Helper function to change the corresponding variables to their argument counterparts
        """
        parsed_script = script.get_script_dict()
        self.arg_count = 1

        def _next_block(curr):
            for key, value in curr.items():
                if key in arguments:
                    curr[key] = f"arg{self.arg_count}"
                    self.arg_count += 1
                else:
                    if type(curr[key]) is dict:
                        _next_block(curr[key])
        
        _next_block(parsed_script)

        return parsed_script


    def search_constants_and_arguments(self, var_dict):
        constants = []
        arguments = []

        for key, value in var_dict.items():
            if len(set(value)) == 1:
                constants.append(key)
            else:
                arguments.append(key)

        return (constants, arguments)


    def refactor_sprite_clones(self):
        pass<|MERGE_RESOLUTION|>--- conflicted
+++ resolved
@@ -113,16 +113,12 @@
             var_dict = {}
 
             for i, k in enumerate(list_script_variables[0].keys()):
-<<<<<<< HEAD
-                if i < N_VARIABLES_IN_STARTER_BLOCK[starting_block_type]:
-                    continue
-=======
+
                 try:
                     if i < N_VARIABLES_IN_STARTER_BLOCK[starting_block_type.upper()]:
                         continue
                 except KeyError:
                     pass
->>>>>>> d718016f
 
                 var_dict[k] = [d[k] for d in list_script_variables]
             

--- conflicted
+++ resolved
@@ -67,15 +67,10 @@
 from .tasks import init_batch_dispatcher
 
 # Analyzer imports
-<<<<<<< HEAD
-from .analyzer import analyze_project, generator_dic, return_scratch_project_identifier, send_request_getsb3, _make_compare, analysis_by_upload, analysis_by_url, analyze_babia_project
-from .batch import skills_translation
-=======
 from .analyzer import analyze_project, generator_dic, return_scratch_project_identifier, send_request_getsb3, _make_compare, analysis_by_upload, analysis_by_url
 
 # Translations imports
 from .translation import skills_translation
->>>>>>> 84853824
 
 # Recomender System imports
 from .recomender import RecomenderSystem
@@ -118,7 +113,7 @@
 def rubric_creator_teachers(request):
     user = str(identify_user_type(request))
     return render(request, user + '/rubric-creator-teachers.html')
-    
+
 def rubric_creator(request):
     user = str(identify_user_type(request))
     return render(request, user + '/rubric-creator-teachers.html')
@@ -162,7 +157,7 @@
             numbers = ''
         print(f"Mi url {url}")
         skill_rubric = generate_rubric(numbers)
-        user = str(identify_user_type(request)) 
+        user = str(identify_user_type(request))
         print("Mode:", request.POST)
         d = build_dictionary_with_automatic_analysis(request, skill_rubric)
         print("Context Dictionary:")
@@ -175,18 +170,18 @@
                 'ETA': calc_eta(d['num_projects'])
             }
             return render(request, user + '/dashboard-bulk-landing.html', context)
-        
+
         elif d.get('Error') != "None":
             return render(request, 'error/error.html', {'error': d.get('Error')})
-        else: 
+        else:
             if d.get('dashboard_mode') == 'Default':
                 return render(request, user + '/dashboard-default.html', d)
             elif d.get('dashboard_mode') == 'Personalized':
-                return render(request, user + '/dashboard-personal.html', d)               
+                return render(request, user + '/dashboard-personal.html', d)
             elif d.get('dashboard_mode') == 'Recommender':
                 return render(request, user + '/dashboard-recommender.html', d)
             elif d.get('dashboard_mode') == 'Comparison':
-                return render(request, user + '/dashboard-compare.html', d)     
+                return render(request, user + '/dashboard-compare.html', d)
     else:
         return HttpResponseRedirect('/')    
 
@@ -209,8 +204,8 @@
         print("Skill rubric")
         print(skill_rubric)
         d = d.get(0)
-        
-        return JsonResponse(d['recomenderSystem'])        
+
+        return JsonResponse(d['recomenderSystem'])
     else:
         return HttpResponseRedirect('/')
 
@@ -375,8 +370,8 @@
                 projects = projects_file.readlines()
                 num_projects = len(projects)
             else:
-                # Str with temp path of projects   
-                projects_path = extract_batch_projects(projects_file, batch_id) 
+                # Str with temp path of projects
+                projects_path = extract_batch_projects(projects_file, batch_id)
                 num_projects = calc_num_projects(projects_path)
                 projects = projects_path
     
@@ -433,7 +428,7 @@
     """
     Shows pages to learn more about CT
     """
-    
+
     flag_user = 0
 
     if request.user.is_authenticated:
@@ -1755,7 +1750,7 @@
     fake_request.session = SimpleNamespace()
     fake_request.LANGUAGE_CODE = get_language()
     # _____________________________________________________________________________________
-    
+
 
 
     d = build_dictionary_with_automatic_analysis(fake_request, skill_rubric)
@@ -1793,7 +1788,7 @@
         colors[sprite_name] = {}
         for script_key, script_value in script_dicc.items():
             colors[sprite_name][script_key] = '#3a85fc'
-    
+
 
 
     for sprite_key, sprite_item in global_babia['sprites'].items():
@@ -1816,7 +1811,7 @@
             #print("--------------------------------------")
             if script_key not in colors[sprite_key]:
                 colors[sprite_key][script_key] = "#ffffff"
-            
+
             script_data = {
                 "id": script_key,
                 "area": 2,
@@ -1824,13 +1819,13 @@
                 "building_color": colors[sprite_key][script_key],
                 "script_blocks": script_value
             }
-            
-            
+
+
             sprite_data["children"].append(script_data)
         data["children"].append(sprite_data)
     #print(data)
 
-    
+
 
     return data
 

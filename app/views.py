#!/usr/bin/env python
# -*- encoding: utf-8 -*-
# -*- coding: utf-8 -*-

import os
import ast
import json
import uuid
from django.http import HttpResponseRedirect, HttpResponse
from django.core.mail import EmailMessage
from django.template.loader import render_to_string
from django.contrib.auth import logout, login, authenticate,get_user_model
from django.contrib.auth.tokens import default_token_generator
from django.utils.encoding import force_bytes
from django.utils.datastructures import MultiValueDictKeyError
from django.utils.http import urlsafe_base64_encode,urlsafe_base64_decode
from django.utils import timezone
from django.db.models import Avg
from django.contrib.auth.models import User
from django.utils.encoding import smart_str
from django.shortcuts import render
from django.conf import settings
from app.forms import UrlForm, OrganizationForm, OrganizationHashForm, LoginOrganizationForm, CoderForm, DiscussForm
from app.models import File, CSVs, Organization, OrganizationHash, Coder, Discuss, Stats
from urllib.request import urlopen
from urllib.error import HTTPError, URLError
from zipfile import ZipFile, BadZipfile
import shutil
import unicodedata
import csv
from datetime import datetime, timedelta, date
import traceback
import re

import app.consts_drscratch as consts
from app.scratchclient import ScratchSession
from app.pyploma import generate_certificate
from app.hairball3.mastery import Mastery
from app.hairball3.spriteNaming import SpriteNaming
from app.hairball3.backdropNaming import BackdropNaming
from app.hairball3.duplicateScripts import DuplicateScripts
from app.hairball3.deadCode import DeadCode
from app.hairball3.refactor import RefactorDuplicate
from app.exception import DrScratchException

import logging
import coloredlogs

logger = logging.getLogger(__name__)
coloredlogs.install(level='DEBUG', logger=logger)
supported_languages = ['es', 'ca', 'gl', 'pt']

def main(request):

    user = None

    if request.user.is_authenticated:
        user_name = request.user.username
        user_type = identify_user_type(request)
        is_admin = identify_admin(user_type)
        if (is_admin):
            return render(request, 'main/main.html', {'username': user_name})
        else:
            if user_type == 'coder':
                user = Coder.objects.get(username=user_name)
            elif user_type == 'organization':
                user = Organization.objects.get(username=user_name)
            return render(request, user_type + '/main.html', {'username': user_name, "img": str(user.img)})
    else:
        return render(request, 'main/main.html', {'username': None})


def contest(request):
    return render(request, 'contest.html', {})


def collaborators(request):
    return render(request, 'main/collaborators.html')


def create_csv_main(request ,d: dict, folder_path: str) -> str:
    csv_name = "main.csv"
    csv_filepath = os.path.join(folder_path, csv_name)
    #fieldnames = list(d[0].keys())
    
    
    mastery_fields = skills_translation(request) 
    mastery_fields = {skill_en: skill_trans for skill_trans, skill_en in mastery_fields.items()}
    mastery_fields['points'] = 'points'

    headers = [
        'url', 'filename', 'points', 
        'Abstraction', 'Parallelism', 'Logic', 'Synchronization',
        'Flow control', 'User interactivity', 'Data representation',
        'DuplicateScripts', 'DeadCode', 'SpriteNaming', 'BackdropNaming', 
        'Error', 'dashboard_mode', 
    ]
      
    
                           

    # Abir el archivo csv en modo de escritura
    with open(csv_filepath, 'w') as csv_file:
        writer_csv = csv.DictWriter(csv_file, fieldnames=headers)
        writer_csv.writeheader()

        row_to_write = {}
        for project in d:

            for clave in headers:
                
                if clave in d[project]:
                    row_to_write[clave] = d[project].get(clave, '')
                elif clave in mastery_fields.keys():
                    clave_trans = mastery_fields[clave]
                    mastery_list = d[project]['mastery'].get(clave_trans, [])
            
                    if type(mastery_list[0]) == list:
                        row_to_write[clave] = mastery_list[0]
                    else:
                        row_to_write[clave] = mastery_list[0]
                elif clave == 'DuplicateScripts':
                    row_to_write[clave] = d[project]['duplicateScript'].get('number', '')
                elif clave == 'DeadCode':
                    row_to_write[clave] = d[project]['deadCode'].get('number', '')
                elif clave == 'SpriteNaming':
                    row_to_write[clave] = d[project]['spriteNaming'].get('number', '')
                elif clave == "BackdropNaming":
                    row_to_write[clave] = d[project]['backdropNaming'].get('number', '')
                else:
                    row_to_write[clave] = ''
            writer_csv.writerow(row_to_write)
    return csv_filepath

def create_csv_dups(d: dict, folder_path: str):
    csv_name = "duplicateScript.csv"
    csv_filepath = os.path.join(folder_path, csv_name)
    
    # headers list
    headers = ['url', 'filename', 'number']
    max_dup_scripts = 0
    # create headers
    for project in d.values():
        duplicate_scripts = project.get('duplicateScript', {}).get('csv_format', [])
        
        if duplicate_scripts:
            for block in duplicate_scripts:
                max_dup_scripts_temp = max(len(instruction_list) for instruction_list in block)
                if max_dup_scripts < max_dup_scripts_temp:
                    max_dup_scripts = max_dup_scripts_temp
    for i in range(1, max_dup_scripts + 1):
        headers.append(f'duplicateScript_{i}')
    # open csv file
    with open(csv_filepath, 'w') as csv_file:
        writer_csv = csv.DictWriter(csv_file, fieldnames=headers)
        writer_csv.writeheader()

        for project_data in d.values():
            row_to_write = {
                'url': project_data.get('url', ''),
                'filename': project_data.get('filename', ''),
                'number': project_data['duplicateScript'].get('number', ''),
            }
            duplicate_scripts = project_data.get('duplicateScript', {}).get('csv_format', [])
            if duplicate_scripts:
                script_number = 0
                for block in duplicate_scripts:
                    for instruction in block:
                        script_number += 1
                        row_to_write[f'duplicateScript_{script_number}'] = instruction
            else:
                row_to_write.update({f'duplicateScript_{i}': 'N/A' for i in range(1, max_dup_scripts + 1)})        
            writer_csv.writerow(row_to_write)



def create_csv_sprites(d: dict, folder_path: str):
    csv_name = "spriteNaming.csv"
    csv_filepath = os.path.join(folder_path, csv_name)
    headers = ['url', 'filename', 'number']

    # Get the maximum number of sprites
    total_sprites_names = max(len(proj['spriteNaming'].get('sprite', [])) for proj in d.values())

    # Add the names of the sprites as headers
    headers.extend(f'spriteNaming{i}' for i in range(1, total_sprites_names + 1))

    # Write in the CSV file
    with open(csv_filepath, 'w', newline='') as csv_file:
        writer_csv = csv.DictWriter(csv_file, fieldnames=headers)
        writer_csv.writeheader()

        for project in d.values():
            row_to_write = {key: project.get(key, 'N/A') for key in headers} 
            row_to_write['number'] = project['spriteNaming'].get('number', 'N/A')
            # Fill the sprites
            sprites = project['spriteNaming'].get('sprite', [])
            for i, sprite in enumerate(sprites, 1):
                row_to_write[f'spriteNaming{i}'] = sprite
            # Write the row
            writer_csv.writerow(row_to_write)
  
def create_csv_backdrops(d: dict, folder_path: str):
    csv_name = "backdropNaming.csv"
    csv_filepath = os.path.join(folder_path, csv_name)
    # headers list
    headers = ['url', 'filename','number']
    
    total_backdrop_names = max(len(proj['backdropNaming'].get('backdrop', [])) for proj in d.values())
    headers.extend(f'backdropNaming{i}' for i in range(1, total_backdrop_names+1))
    
    with open(csv_filepath, 'w') as csv_file:
        writer_csv = csv.DictWriter(csv_file, fieldnames=headers)
        writer_csv.writeheader()

        row_to_write = {}
        for project in d.values():
            row_to_write = {key: project.get(key, 'N/A') for key in headers}
            
            # Fill backdrops
            backdrops = project['backdropNaming'].get('backdrop', [])
            for i, backdrop in enumerate(backdrops, 1):
                row_to_write[f'backdropNaming{i}'] = backdrop if backdrop else 'N/A'
            writer_csv.writerow(row_to_write)

def create_csv_deadcode(d: dict, folder_path: str):
    csv_name = "deadCode.csv"
    csv_filepath = os.path.join(folder_path, csv_name)
    # headers list
    headers = ['url', 'filename', 'number', 'sprite']
    
    max_sprites = 0
    for project_data in d.values():   
        dead_code_data = project_data.get('deadCode', {})  
        for key, value in dead_code_data.items():
            if key not in ['number', 'deadCode']:
                sprite_list_counter = len(value)
                if sprite_list_counter > max_sprites:
                    max_sprites = sprite_list_counter
    
    headers.extend(f'deadCode{i}' for i in range(1, max_sprites+1))
            
    with open(csv_filepath, 'w', newline='') as csv_file:
        writer_csv = csv.DictWriter(csv_file, fieldnames=headers)
        writer_csv.writeheader()

        row_to_write = {}
        for project_data in d.values():      
            for sprite_list_name, sprite_list in project_data['deadCode'].items():
                if sprite_list_name not in ['number', 'deadCode']:
                    row_to_write = {
                        'url': project_data['url'],
                        'filename': project_data['filename'],
                        'number': project_data['deadCode']['number'],
                        'sprite': sprite_list_name
                    }
                    
                    for i, sprite in enumerate(sprite_list, 1):
                        row_to_write[f'deadCode{i}'] = sprite
                    for j in range(1, max_sprites+1):
                        if row_to_write.get(f'deadCode{j}', '') == '':
                            row_to_write[f'deadCode{j}'] = 'N/A'
                    writer_csv.writerow(row_to_write)    
        
    
def zip_folder(folder_path: str):
    with ZipFile(folder_path + '.zip', 'w') as zipObj:
        for folderName, subfolders, filenames in os.walk(folder_path):
            for filename in filenames:
                filePath = os.path.join(folderName, filename)
                zipObj.write(filePath, os.path.basename(filePath))
                
    # Remove the original folder
    shutil.rmtree(folder_path)
    return folder_path + '.zip'
    
def create_csv(request, d):
    now = datetime.now()
    folder_name = str(uuid.uuid4()) + '_' + now.strftime("%Y%m%d%H%M%S")
    base_dir = os.getcwd()
    folder_path = os.path.join(base_dir, 'csvs', 'Dr.Scratch', folder_name)
    os.mkdir(folder_path)
    
   
    
    create_csv_main(request, d, folder_path)
    #create_csv_dups(d, folder_path)
    create_csv_sprites(d, folder_path)
    create_csv_backdrops(d, folder_path)
    create_csv_deadcode(d, folder_path)
    csv_filepath = zip_folder(folder_path)
    return csv_filepath
    
def rubric_creator(request):
    user = str(identify_user_type(request))
    return render(request, user + '/rubric-creator.html')

def upload_personalized(request, skill_points=None):
    user = str(identify_user_type(request))
    return render(request, user + '/rubric-uploader.html')

def base32_to_str(base32_str: str) -> str:
    value = int(base32_str, 32)
    return str(value).zfill(9)
    
def show_dashboard(request, skill_points=None):
    
    if request.method == 'POST':
        url = request.path.split('/')[-1]
        if url != '':
            numbers = base32_to_str(url)
        else:
            numbers = ''
        skill_rubric = generate_rubric(numbers)
        d = build_dictionary_with_automatic_analysis(request, skill_rubric)
        user = str(identify_user_type(request))
        print("Context Dictionary:")
        print(d)
        print("Skill rubric")
        print(skill_rubric)
        if len(d) > 1:
            csv_filepath = create_csv(request, d)
            summary = create_summary(request, d)   
<<<<<<< HEAD
            print("Resumen:", summary)   
=======
            print("summary", summary)   
>>>>>>> d92fb1c6
            return render(request, user + '/dashboard-bulk.html', {'summary': summary, 'csv_filepath': csv_filepath})
        else: 
            d = d[0]
            if d['Error'] == 'analyzing':
                return render(request, 'error/analyzing.html')
            elif d['Error'] == 'MultiValueDict':
                return render(request, user + '/main.html', {'error': True})
            elif d['Error'] == 'id_error':
                return render(request, user + '/main.html', {'id_error': True})
            elif d['Error'] == 'no_exists':
                return render(request, user + '/main.html', {'no_exists': True})
            else:
                if d["dashboard_mode"] == 'Default':
                    return render(request, user + '/dashboard-default.html', d)
                elif d["dashboard_mode"] == 'Personalized':
                    return render(request, user + '/dashboard-personal.html', d)               
    else:
        return HttpResponseRedirect('/')    


def generate_rubric(skill_points: str) -> dict:
    mastery = ['Abstraction', 'Parallelism', 'Logic', 'Synchronization', 
               'FlowControl', 'UserInteractivity', 'DataRepresentation',
               'MathOperators', 'MotionOperators']
       
    skill_rubric = {}
    if skill_points != '':
        for skill_name, points in zip(mastery, skill_points):
            skill_rubric[skill_name] = int(points)   
    else:
        for skill_name in mastery:
            skill_rubric[skill_name] = 5           
    return skill_rubric  
    
     

def create_summary(request, d: dict) -> dict:
    summary = {}
    # NUM PROJECTS
    total_maxi_points = d[0]['mastery']['points'][1]
    num_projects = len(d)

    summary['num_projects'] = num_projects
    summary['Points'] = 0
    

    mastery_fields = skills_translation(request) 
    mastery_fields = {skill_en: skill_trans for skill_trans, skill_en in mastery_fields.items()}
    skills = list(mastery_fields.values())
    print("traza de skills ----------------------------")
    print(skills)


    for project in d:
        summary['Points'] += round(d[project]["mastery"]["points"][0], 2)
        for skill in skills:
            if skill not in summary:
                summary[skill] = 0
            if type(d[project]["mastery"][skill][0]) == list:
                if d[project]["mastery"][skill][0][1] != 0:
                    summary[skill] += d[project]["mastery"][skill][0][0]
                else:
                    summary[skill] = 0
    
    for skill in skills:
        summary[skill] = round(summary[skill] / num_projects, 2)
    
    # AVERAGE MASTERY POINTS
    average_mastery_points = round(summary['Points'] / num_projects, 2)
    
    
    # SET A LIST WITH MAX AND MID POINTS
    mid_points = total_maxi_points / 2
    summary['Points'] = [average_mastery_points, total_maxi_points, mid_points]
    for skill in skills:
        mid_points = d[0]["mastery"][skill][0][1] / 2
        summary[skill] = [summary[skill], d[0]["mastery"][skill][0][1], mid_points]
        


    # MASTERY LEVEL
    master_limit = (total_maxi_points * 15)/21
    developing_limit = (total_maxi_points * 7)/21
    
    if summary['Points'][0] >= master_limit:
        summary['Mastery'] = 'Master'
    elif summary['Points'][0] > developing_limit:
        summary['Mastery'] = 'Developing'
    else:
        summary['Mastery'] = 'Basic'
    return summary


def build_dictionary_with_automatic_analysis(request, skill_points: dict) -> dict:
    """
    Build dictionary with automatic analysis by distinguishing between URL or project
    """
    dict_metrics = {}
    url = None
    filename = None
    project_counter = 0
    
    if request.method == 'POST':
        dashboard_mode = request.POST['dashboard_mode']
    else:
        dashboard_mode = "Personalized"

    if "_upload" in request.POST:
        dict_metrics[project_counter] = _make_analysis_by_upload(request, skill_points)
        if dict_metrics[project_counter]['Error'] != 'None':
            return dict_metrics
        filename = request.FILES['zipFile'].name.encode('utf-8')
        dict_metrics[project_counter].update({
            'url': url, 
            'filename': filename,
            'dashboard_mode': dashboard_mode,
            'multiproject': False
        })
    elif '_url' in request.POST:
        dict_metrics[project_counter] = _make_analysis_by_url(request, skill_points)
        url = request.POST['urlProject']
        filename = url
        dict_metrics[project_counter].update({
            'url': url, 
            'filename': filename,
            'dashboard_mode': dashboard_mode,
            'multiproject': False
        })
    elif '_urls' in request.POST:
        
        urls_file = request.FILES['urlsFile']

                # Iterate over the first 10 URLs in the file
        for i, url in enumerate(urls_file):
            if i >= 10:
                break
                
            url = url.decode('utf-8')  # Decode bytes to string
            url = url.strip()  # Remove whitespace from the beginning and end of the string
            filename = url
            # Call _make_analysis_by_url function to process the URL and store the result
            dict_metrics[project_counter] = _make_analysis_by_txt(request, url, skill_points)

            # Update 'dict_metrics' with additional information
            dict_metrics[project_counter].update({
                'url': url,
                'filename': filename,
                'dashboard_mode': dashboard_mode,
            })
            project_counter += 1
    return dict_metrics


def identify_user_type(request) -> str:
    """
    Return authenticated user type (organization, coder, main, None)
    """

    user = None

    if request.user.is_authenticated:
        username = request.user.username
        if Organization.objects.filter(username=username).exists():
            user = 'organization'
        elif Coder.objects.filter(username=username).exists():
            user = 'coder'
        elif request.user.is_staff:
            user = 'staff'
        elif request.user.is_superuser:
            user = 'superuser'
    else:
        user = 'main'

    return user

def identify_admin(user_type):
    is_admin = 0
    if (user_type == 'superuser' or user_type == 'staff'):
        is_admin = 1
    return is_admin


def save_analysis_in_file_db(request, zip_filename):
    now = datetime.now()
    method = "project"

    if request.user.is_authenticated:
        username = request.user.username
    else:
        username = None

    if Organization.objects.filter(username=username):
        filename_obj = File(filename=zip_filename,
                        organization=username,
                        method=method, time=now,
                        score=0, abstraction=0, parallelization=0,
                        logic=0, synchronization=0, flowControl=0,
                        userInteractivity=0, dataRepresentation=0,
                        spriteNaming=0, initialization=0,
                        deadCode=0, duplicateScript=0)
    elif Coder.objects.filter(username=username):
        filename_obj = File(filename=zip_filename,
                        coder=username,
                        method=method, time=now,
                        score=0, abstraction=0, parallelization=0,
                        logic=0, synchronization=0, flowControl=0,
                        userInteractivity=0, dataRepresentation=0,
                        spriteNaming=0, initialization=0,
                        deadCode=0, duplicateScript=0)
    else:
        filename_obj = File(filename=zip_filename,
                        method=method, time=now,
                        score=0, abstraction=0, parallelization=0,
                        logic=0, synchronization=0, flowControl=0,
                        userInteractivity=0, dataRepresentation=0,
                        spriteNaming=0, initialization=0,
                        deadCode=0, duplicateScript=0)

    filename_obj.save()
    return filename_obj


def _make_analysis_by_upload(request, skill_points: dict):
    """
    Upload file from form POST for unregistered users
    """

    if request.method == 'POST':
        try:
            zip_file = request.FILES['zipFile']
        except MultiValueDictKeyError:
            print('xxxxxxxxxxxxxxxxxxxxxxxxxxxxxxxx')
            return {'Error': 'MultiValueDict'}

        zip_filename = zip_file.name.encode('utf-8')
        filename_obj = save_analysis_in_file_db(request, zip_filename)

        dir_zips = os.path.dirname(os.path.dirname(__file__)) + "/uploads/"
        project_name = str(uuid.uuid4())
        unique_id = '{}_{}{}'.format(project_name, datetime.now().strftime("%Y_%m_%d_%H_%M_%S_"), datetime.now().microsecond)
        zip_filename = zip_filename.decode('utf-8')
        version = check_version(zip_filename)

        if version == "1.4":
            file_saved = dir_zips + unique_id + ".sb"
        elif version == "2.0":
            file_saved = dir_zips + unique_id + ".sb2"
        else:
            file_saved = dir_zips + unique_id + ".sb3"

        # Create log
        path_log = os.path.dirname(os.path.dirname(__file__)) + "/log/"
        log_file = open(path_log + "logFile.txt", "a")
        log_file.write("FileName: " + str(zip_filename) + "\t\t\t" + "ID: " + str(filename_obj.id) + "\t\t\t" + \
                       "Method: " + str(filename_obj.method) + "\t\t\tTime: " + str(filename_obj.time) + "\n")

        # Save file in server
        file_name = os.path.join("uploads", file_saved)
        with open(file_name, 'wb+') as destination:
            for chunk in zip_file.chunks():
                destination.write(chunk)

        try:
            ext_type_project=None
            dict_drscratch_analysis = analyze_project(request, file_name, filename_obj, ext_type_project, skill_points)
            print(dict_drscratch_analysis)
        except Exception:
            traceback.print_exc()
            filename_obj.method = 'project/error'
            filename_obj.save()
            old_path_project = file_saved
            new_path_project = file_saved.split("/uploads/")[0] + "/error_analyzing/" + file_saved.split("/uploads/")[1]
            shutil.copy(old_path_project, new_path_project)
            dict_drscratch_analysis = {'Error': 'analyzing'}
            return dict_drscratch_analysis

        # Redirect to dashboard for unregistered user
        dict_drscratch_analysis['Error'] = 'None'
        return dict_drscratch_analysis
    else:
        return HttpResponseRedirect('/')


def _make_analysis_by_url(request, skill_points: dict):
    """
    Make the automatic analysis by URL
    """
    
    if request.method == "POST":
        form = UrlForm(request.POST)
        if form.is_valid():
            url = form.cleaned_data['urlProject']
            id_project = return_scratch_project_identifier(url)
            if id_project == "error":
                return {'Error': 'id_error'}
            else:
                return generator_dic(request, id_project, skill_points)
        else:
            return {'Error': 'MultiValueDict'}
    else:
        return HttpResponseRedirect('/')

def _make_analysis_by_txt(request, url, skill_points: dict):
    """
    Make the automatic analysis by URLS txt
    """
    
    id_project = return_scratch_project_identifier(url)
    if id_project == "error":
        return {'Error': 'id_error'}
    else:
        return generator_dic(request, id_project, skill_points)
        
    


def return_scratch_project_identifier(url) -> str:
    """
    Process String from URL Form
    """
    id_project = ''
    aux_string = url.split("/")[-1]
    if aux_string == '':
        possible_id = url.split("/")[-2]
        if possible_id == "editor":
            id_project = url.split("/")[-3]
        else:
            id_project = possible_id
    else:
        if aux_string == "editor":
            id_project = url.split("/")[-2]
        else:
            id_project = aux_string

    try:
        check_int = int(id_project)
    except ValueError:
        logger.error('Project id is not an integer')
        id_project = "error"

    return id_project


def generator_dic(request, id_project, skill_points: dict):
    """
    Return a dictionary with static analysis and errors
    """

    try:
        if request.user.is_authenticated:
            username = request.user.username
        else:
            username = None
        path_project, file_obj, ext_type_project = send_request_getsb3(id_project, username, method="url")
    except DrScratchException:
        logger.error('DrScratchException')
        d = {'Error': 'no_exists'}
        return d
    except FileNotFoundError:
        logger.error('File not found into Scratch server')
        traceback.print_exc()
        d = {'Error': 'no_exists'}
        return d

    try:
        d = analyze_project(request, path_project, file_obj, ext_type_project, skill_points)
    except Exception:
        logger.error('Impossible analyze project')
        traceback.print_exc()
        file_obj.method = 'url/error'
        file_obj.save()
        old_path_project = path_project
        new_path_project = path_project.split("/uploads/")[0] + "/error_analyzing/" + path_project.split("/uploads/")[1]
        shutil.copy(old_path_project, new_path_project)
        return {'Error': 'analyzing'}

    # Redirect to dashboard for unregistered user
    d['Error'] = 'None'

    return d


def generate_uniqueid_for_saving(id_project):
    date_now = datetime.now()
    date_now_string = date_now.strftime("%Y_%m_%d_%H_%M_%S_%f")
    return id_project + "_" + date_now_string


def save_projectsb3(path_file_temporary, id_project):

    dir_zips = os.path.dirname(os.path.dirname(__file__)) + "/uploads/"

    unique_id = generate_uniqueid_for_saving(id_project)
    unique_file_name_for_saving = dir_zips + unique_id + ".sb3"

    dir_utemp = path_file_temporary.split(id_project)[0].encode('utf-8')
    path_project = os.path.dirname(os.path.dirname(__file__))

    if '_new_project.json' in path_file_temporary:
        ext_project = '_new_project.json'
    else:
        ext_project = '_old_project.json'

    temporary_file_name = id_project + ext_project

    os.chdir(dir_utemp)

    with ZipFile(unique_file_name_for_saving, 'w') as myzip:
        os.rename(temporary_file_name, 'project.json')
        myzip.write('project.json')

    try:
        os.remove('project.json')
        os.chdir(path_project)
    except OSError:
        logger.error('Error removing temporary project.json')

    return unique_file_name_for_saving, ext_project


def write_activity_in_logfile(file_name):

    log_filename = '{}/log/{}'.format(os.path.dirname(os.path.dirname(__file__)), 'logFile.txt')

    try:
        log_file = open(log_filename, "a+")
        log_file.write("FileName: " + str(file_name.filename) + "\t\t\t" + "ID: " + str(file_name.id) + "\t\t\t" +
                       "Method: " + str(file_name.method) + "\t\t\t" + "Time: " + str(file_name.time) + "\n")
    except OSError:
        logger.error('FileNotFoundError')
    except Exception:
        traceback.print_exc()
    finally:
        log_file.close()


def download_scratch_project_from_servers(path_project, id_project):
    scratch_project_inf = ScratchSession().get_project(id_project)
    url_json_scratch = "{}/{}?token={}".format(consts.URL_SCRATCH_SERVER, id_project, scratch_project_inf.project_token)
    path_utemp = '{}/utemp/{}'.format(path_project, id_project)
    path_json_file = path_utemp + '_new_project.json'

    try:
        logger.info(url_json_scratch)
        response_from_scratch = urlopen(url_json_scratch)
    except HTTPError:
        # Two ways, id does not exist in servers or id is in other server
        logger.error('HTTPError')
        url_json_scratch = "{}/{}".format(consts.URL_GETSB3, id_project)
        response_from_scratch = urlopen(url_json_scratch)
        path_json_file = path_utemp + '_old_project.json'
    except URLError:
        logger.error('URLError')
        traceback.print_exc()
    except:
        traceback.print_exc()

    try:
        json_string_format = response_from_scratch.read()
        json_data = json.loads(json_string_format)
        resulting_file = open(path_json_file, 'wb')
        resulting_file.write(json_string_format)
        resulting_file.close()
    except ValueError as e:
        logger.error('ValueError: %s', e.message)
        raise DrScratchException
    except IOError as e:
        logger.error('IOError %s' % e.message)
        raise IOError

    return path_json_file


def send_request_getsb3(id_project, username, method):
    """
    Send request to getsb3 app
    """

    file_url = '{}{}'.format(id_project, '.sb3')

    path_project = os.path.dirname(os.path.dirname(__file__))
    path_json_file_temporary = download_scratch_project_from_servers(path_project, id_project)

    now = datetime.now()

    if Organization.objects.filter(username=username):
        file_obj = File(filename=file_url,
                        organization=username,
                        method=method, time=now,
                        score=0, abstraction=0, parallelization=0,
                        logic=0, synchronization=0, flowControl=0,
                        userInteractivity=0, dataRepresentation=0,
                        spriteNaming=0, initialization=0,
                        deadCode=0, duplicateScript=0)
    elif Coder.objects.filter(username=username):
        file_obj = File(filename=file_url,
                        coder=username,
                        method=method, time=now,
                        score=0, abstraction=0, parallelization=0,
                        logic=0, synchronization=0, flowControl=0,
                        userInteractivity=0, dataRepresentation=0,
                        spriteNaming=0, initialization=0,
                        deadCode=0, duplicateScript=0)
    else:
        file_obj = File(filename=file_url,
                        method=method, time=now,
                        score=0, abstraction=0, parallelization=0,
                        logic=0, synchronization=0, flowControl=0,
                        userInteractivity=0, dataRepresentation=0,
                        spriteNaming=0, initialization=0,
                        deadCode=0, duplicateScript=0)
    
    file_obj.save()

    write_activity_in_logfile(file_obj)
    path_scratch_project_sb3, ext_type_project = save_projectsb3(path_json_file_temporary, id_project)

    return path_scratch_project_sb3, file_obj, ext_type_project


def check_version(filename):
    """
    Check the version of the project and return it
    """

    extension = filename.split('.')[-1]
    if extension == 'sb2':
        version = '2.0'
    elif extension == 'sb3':
        version = '3.0'
    else:
        version = '1.4'

    return version


def load_json_project(path_projectsb3):
    try:
        zip_file = ZipFile(path_projectsb3, "r")
        json_project = json.loads(zip_file.open("project.json").read())
        return json_project
    except BadZipfile:
        print('Bad zipfile')


def analyze_project(request, path_projectsb3, file_obj, ext_type_project, skill_points: dict):

    dict_analysis = {}
    
    if os.path.exists(path_projectsb3):
        json_scratch_project = load_json_project(path_projectsb3)
        dict_mastery = Mastery(path_projectsb3, json_scratch_project, skill_points, request.POST.get('dashboard_mode')).finalize()
        dict_duplicate_script = DuplicateScripts(path_projectsb3, json_scratch_project).finalize()
        dict_dead_code = DeadCode(path_projectsb3, json_scratch_project,).finalize()
        result_sprite_naming = SpriteNaming(path_projectsb3, json_scratch_project).finalize()
        result_backdrop_naming = BackdropNaming(path_projectsb3, json_scratch_project).finalize()
        
        #Refactorings
        refactored_code = RefactorDuplicate(json_scratch_project, dict_duplicate_script).refactor_duplicates()

        dict_analysis.update(proc_mastery(request, dict_mastery, file_obj))
        dict_analysis.update(proc_duplicate_script(dict_duplicate_script, file_obj))
        dict_analysis.update(proc_dead_code(dict_dead_code, file_obj))
        dict_analysis.update(proc_sprite_naming(result_sprite_naming, file_obj))
        dict_analysis.update(proc_backdrop_naming(result_backdrop_naming, file_obj))
        dict_analysis.update(proc_refactored_code(refactored_code))
        # dict_analysis.update(proc_urls(request, dict_mastery, file_obj))
        
        # dictionary.update(proc_initialization(resultInitialization, filename))
        return dict_analysis
    else:
        return dict_analysis
    
def proc_refactored_code(refactor):
    dict_refactor = {}
    dict_refactor["refactor"] = dict_refactor
    dict_refactor["refactor"]["refactor_list"] = refactor

    return dict_refactor


def proc_dead_code(dict_dead_code, filename):

    dict_dc = {}
    dict_dc["deadCode"] = dict_dc
    dict_dc["deadCode"]["number"] = dict_dead_code['result']['total_dead_code_scripts']

    for dict_sprite_dead_code_blocks in dict_dead_code['result']['list_dead_code_scripts']:
        for sprite_name, list_blocks in dict_sprite_dead_code_blocks.items():
            dict_dc["deadCode"][sprite_name] = list_blocks

    filename.deadCode = dict_dead_code['result']['total_dead_code_scripts']
    filename.save()

    return dict_dc

def proc_urls(request, dict_mastery, file_obj):
    dict_urls = {}
    if request.POST.get('dashboard_mode') == 'Default':
        dict_extended = dict_mastery['extended'].copy()
        dict_vanilla = dict_mastery['vanilla'].copy()
        dict_urls["url_extended"] = get_urls(dict_extended)
        dict_urls["url_vanilla"] = get_urls(dict_vanilla)
    elif request.POST.get('dashboard_mode') == 'Personalized':
        dict_personal = dict_mastery['personalized'].copy()
        print(dict_personal)
        dict_urls["url_personal"] = get_urls(dict_personal)
    return dict_urls

def get_urls(dict_mastery):
    list_urls = []
    for key in dict_mastery.keys():
        if key != 'total_points' and key!= 'competence' and key!= 'max_points' and key!= 'average_points':
            list_urls.append(key)
    return list_urls

def proc_mastery(request, dict_mastery, file_obj):

    if request.POST.get('dashboard_mode') == 'Default':
        dict_extended = dict_mastery['extended'].copy()
        dict_vanilla = dict_mastery['vanilla'].copy()
        set_file_obj(request, file_obj, dict_extended)
        set_file_obj(request, file_obj, dict_vanilla, 'Vanilla')
        d_extended_translated = translate(request, dict_extended, file_obj)
        d_vanilla_translated = translate(request, dict_vanilla, file_obj, vanilla=True)
        dic = {"mastery": d_extended_translated, "mastery_vanilla": d_vanilla_translated}
        dic["mastery"]["competence"] = dict_extended["competence"]
        dic["mastery"]["points"] = dict_extended["total_points"]
        dic["mastery_vanilla"]["competence"] = dict_vanilla["competence"]
        dic["mastery_vanilla"]["points"] = dict_vanilla["total_points"]
        
    elif request.POST.get('dashboard_mode') == 'Personalized':
        dict_personal = dict_mastery['personalized'].copy()
        set_file_obj(request, file_obj, dict_personal)
        d_personal_translated = translate(request, dict_personal, file_obj)
        dic = {"mastery": d_personal_translated}
        dic["mastery"]["competence"] = dict_personal["competence"]
        dic["mastery"]["points"] = dict_personal["total_points"]
        print("Lista_Mastery:", dict_personal.keys())
    
    return dic

def set_file_obj(request, file_obj, dict, mode=None):

    file_obj.score = dict["total_points"][0]
    file_obj.competence = dict["competence"]
    file_obj.abstraction = dict["Abstraction"][0]
    file_obj.parallelization = dict["Parallelization"][0]
    file_obj.logic = dict["Logic"][0]
    file_obj.synchronization = dict["Synchronization"][0]
    file_obj.flow_control = dict["FlowControl"][0]
    file_obj.userInteractivity = dict["UserInteractivity"][0]
    file_obj.dataRepresentation = dict["DataRepresentation"][0]
    if mode != 'Vanilla':
        file_obj.mathOperators = dict["MathOperators"][0]
        file_obj.mathOperators = dict["MotionOperators"][0]
    file_obj.save()


def proc_duplicate_script(dict_result, file_obj) -> dict:

    dict_ds = {}
    dict_ds["duplicateScript"] = dict_ds
    dict_ds["duplicateScript"]["number"] = dict_result['result']['total_duplicate_scripts']
    dict_ds["duplicateScript"]["scripts"] = dict_result['result']['list_duplicate_scripts']
    dict_ds["duplicateScript"]["csv_format"] = dict_result['result']['list_csv']

    file_obj.duplicateScript = dict_result['result']['total_duplicate_scripts']
    file_obj.save()

    return dict_ds


def proc_sprite_naming(lines, file_obj):

    dic = {}
    lLines = lines.split('\n')
    number = lLines[0].split(' ')[0]
    lObjects = lLines[1:]
    lfinal = lObjects[:-1]

    dic['spriteNaming'] = dic
    dic['spriteNaming']['number'] = int(number)
    dic['spriteNaming']['sprite'] = lfinal

    file_obj.spriteNaming = number
    file_obj.save()

    return dic


def proc_backdrop_naming(lines, file_obj):

    dic = {}
    lLines = lines.split('\n')
    number = lLines[0].split(' ')[0]
    lObjects = lLines[1:]
    lfinal = lObjects[:-1]
    dic['backdropNaming'] = dic
    dic['backdropNaming']['number'] = int(number)
    dic['backdropNaming']['backdrop'] = lfinal

    file_obj.backdropNaming = number
    file_obj.save()

    return dic


def translate(request, d, filename, vanilla=False):
    """
    Translate the output of Hairball
    """

    if request.LANGUAGE_CODE == "es":
        d_translate_es = {'Abstracción': [d['Abstraction'], 'Abstraction'], 'Paralelismo': [d['Parallelization'], 'Parallelization'],
                          'Pensamiento lógico': [d['Logic'], 'Logic'], 'Sincronización': [d['Synchronization'], 'Synchronization'],
                          'Control de flujo': [d['FlowControl'], 'FlowControl'], 'Interactividad con el usuario': [d['UserInteractivity'], 'UserInteractivity'],
                          'Representación de la información': [d['DataRepresentation'], 'DataRepresentation']}
        if not vanilla: # Check that not is Vanilla Mode
            d_translate_es.update({'Operadores matemáticos': [d['MathOperators'], 'MathOperators'], 'Operadores de movimiento': [d['MotionOperators'], 'MotionOperators']})
        filename.language = "es"
        filename.save()
        return d_translate_es
    elif request.LANGUAGE_CODE == "en":
        d_translate_en = {'Abstraction': [d['Abstraction'], 'Abstraction'], 'Parallelism': [d['Parallelization'], 'Parallelization'], 'Logic': [d['Logic'], 'Logic'],
                          'Synchronization': [d['Synchronization'], 'Synchronization'], 'Flow control': [d['FlowControl'], 'FlowControl'],
                          'User interactivity': [d['UserInteractivity'], 'UserInteractivity'], 'Data representation': [d['DataRepresentation'], 'DataRepresentation']}
        if not vanilla: 
            d_translate_en.update({'Math operators': [d['MathOperators'], 'MathOperators'], 'Motion operators': [d['MotionOperators'], 'MotionOperators']})
        filename.language = "en"
        filename.save()
        return d_translate_en
    elif request.LANGUAGE_CODE == "ca":
        d_translate_ca = {'Abstracció': [d['Abstraction'], 'Abstraction'], 'Paral·lelisme': [d['Parallelization'], 'Parallelization'], 'Lògica': [d['Logic'], 'Logic'],
                          'Sincronització': [d['Synchronization'], 'Synchronization'], 'Controls de flux': [d['FlowControl'], 'FlowControl'],
                          "Interactivitat de l'usuari": [d['UserInteractivity'], 'UserInteractivity'],
                          'Representació de dades': [d['DataRepresentation'], 'DataRepresentation']}
        if not vanilla: 
            d_translate_ca.update({'Operadors matemàtics': [d['MathOperators'], 'MathOperators'], 'Operadors de moviment':  [d['MotionOperators'], 'MotionOperators']})
        filename.language = "ca"
        filename.save()
        return d_translate_ca
    elif request.LANGUAGE_CODE == "gl":
        d_translate_gl = {'Abstracción': [d['Abstraction'], 'Abstraction'], 'Paralelismo': [d['Parallelization'], 'Parallelization'], 'Lóxica': [d['Logic'], 'Logic'],
                          'Sincronización': [d['Synchronization'], 'Synchronization'], 'Control de fluxo': [d['FlowControl'], 'FlowControl'],
                          "Interactividade do susario": [d['UserInteractivity'], 'UserInteractivity'],
                          'Representación dos datos': [d['DataRepresentation'], 'DataRepresentation']}
        if not vanilla: 
            d_translate_gl.update({'Operadores matemáticos': [d['MathOperators'], 'MathOperators'], 'Operadores de movemento': [d['MotionOperators'], 'MotionOperators']})
        filename.language = "gl"
        filename.save()
        return d_translate_gl

    elif request.LANGUAGE_CODE == "pt":
        d_translate_pt = {'Abstração': [d['Abstraction'], 'Abstraction'], 'Paralelismo': [d['Parallelization'], 'Parallelization'], 'Lógica': [d['Logic'], 'Logic'],
                          'Sincronização': [d['Synchronization'], 'Synchronization'], 'Controle de fluxo': [d['FlowControl'], 'FlowControl'],
                          "Interatividade com o usuário": [d['UserInteractivity'], 'UserInteractivity'],
                          'Representação de dados': [d['DataRepresentation'], 'DataRepresentation']}
        if not vanilla: 
            d_translate_pt.update({'Operadores matemáticos': [d['MathOperators'], 'MathOperators'], 'Operadores de movimento': [d['MotionOperators'], 'MotionOperators']})
        filename.language = "pt"
        filename.save()
        return d_translate_pt
    
    elif request.LANGUAGE_CODE == "el":
        d_translate_el = {'Αφαίρεση': [d['Abstraction'], 'Abstraction'], 'Παραλληλισμός': [d['Parallelization'], 'Parallelization'], 'Λογική': [d['Logic'], 'Logic'],
                          'Συγχρονισμός': [d['Synchronization'], 'Synchronization'], 'Έλεγχος ροής': [d['FlowControl'], 'FlowControl'],
                          'Αλληλεπίδραση χρήστη': [d['UserInteractivity'], 'UserInteractivity'],
                          'Αναπαράσταση δεδομένων': [d['DataRepresentation'], 'DataRepresentation']}
        if not vanilla: 
            d_translate_el.update({'Μαθηματικοί χειριστές': [d['MathOperators'], 'MathOperators'], 'Χειριστές κίνησης': [d['MotionOperators'], 'MotionOperators']})
        filename.language = "el"
        filename.save()
        return d_translate_el

    elif request.LANGUAGE_CODE == "eu":           
        d_translate_eu = {'Abstrakzioa': [d['Abstraction'], 'Abstraction'], 'Paralelismoa': [d['Parallelization'], 'Parallelization'], 'Logika': [d['Logic'], 'Logic'],
                          'Sinkronizatzea': [d['Synchronization'], 'Synchronization'], 'Kontrol fluxua': [d['FlowControl'], 'FlowControl'],
                          'Erabiltzailearen elkarreragiletasuna': [d['UserInteractivity'], 'UserInteractivity'],
                          'Datu adierazlea': [d['DataRepresentation'], 'DataRepresentation']}
        if not vanilla: 
            d_translate_eu.update({'Eragile matematikoak': [d['MathOperators'], 'MathOperators'], 'Mugimendu-eragileak': [d['MotionOperators'], 'MotionOperators']})
        filename.language = "eu"
        filename.save()
        return d_translate_eu

    elif request.LANGUAGE_CODE == "it":           
        d_translate_it = {'Astrazione': [d['Abstraction'], 'Abstraction'], 'Parallelismo': [d['Parallelization'], 'Parallelization'], 'Logica': [d['Logic'], 'Logic'],
                          'Sincronizzazione': [d['Synchronization'], 'Synchronization'], 'Controllo di flusso': [d['FlowControl'], 'FlowControl'],
                          'Interattività utente': [d['UserInteractivity'], 'UserInteractivity'],
                          'Rappresentazione dei dati': [d['DataRepresentation'], 'DataRepresentation']}
        if not vanilla: 
            d_translate_it.update({'Operatori matematici':  [d['MathOperators'], 'MathOperators'], 'Operatori del movimento': [d['MotionOperators'], 'MotionOperators']})
        filename.language = "it"
        filename.save()
        return d_translate_it

    elif request.LANGUAGE_CODE == "ru":
        d_translate_ru = {'Абстракция': [d['Abstraction'], 'Abstraction'], 'Параллельность действий': [d['Parallelization'], 'Parallelization'],
                          'Логика': [d['Logic'], 'Logic'], 'cинхронизация': [d['Synchronization'], 'Synchronization'],
                          'Управление потоком': [d['FlowControl'], 'FlowControl'], 'Интерактивность': [d['UserInteractivity'], 'UserInteractivity'],
                          'Представление данных': [d['DataRepresentation'], 'DataRepresentation']}
        if not vanilla: 
            d_translate_ru.update({'Математические операторы': [d['MathOperators'], 'MathOperators'], 'Операторы движения': [d['MotionOperators'], 'MotionOperators']})
        filename.language = "ru"
        filename.save()
        return d_translate_ru
    else:
        d_translate_en = {'Abstraction': [d['Abstraction'], 'Abstraction'], 'Parallelism': [d['Parallelization'], 'Parallelization'], 'Logic': [d['Logic'], 'Logic'],
                          'Synchronization': [d['Synchronization'], 'Synchronization'], 'Flow control': [d['FlowControl'], 'FlowControl'],
                          'User interactivity': [d['UserInteractivity'], 'UserInteractivity'], 'Data representation': [d['DataRepresentation'], 'DataRepresentation']}
        if not vanilla: 
            d_translate_en.update({'Math Operators': [d['MathOperators'], 'MathOperators'], 'Motion Operators': [d['MotionOperators'], 'MotionOperators']})
        filename.language = "any"
        filename.save()
        return d_translate_en

def skills_translation(request) -> dict:
    """
    Create a dict with the skills name translated
    """
    if request.LANGUAGE_CODE == "en":
        dic = {u'Logic': 'Logic',
               u'Parallelism':'Parallelism',
               u'Data representation':'Data representation',
               u'Synchronization':'Synchronization',
               u'User interactivity':'User interactivity',
               u'Flow control':'Flow control',
               u'Abstraction':'Abstraction',
               u'Math operators':'Math operators',
               u'Motion operators': 'Motion operators'}
    elif request.LANGUAGE_CODE == "es":
        #page = unicodedata.normalize('NFKD',page).encode('ascii', 'ignore')
        dic = {'Pensamiento lógico':'Logic',
               'Paralelismo':'Parallelism',
               'Representación de la información':'Data representation',
               'Sincronización':'Synchronization',
               'Interactividad con el usuario':'User',
               'Control de flujo':'Flow control',
               'Abstracción':'Abstraction',
               'Operadores matemáticos':'Math operators',
               'Operadores de movimiento': 'Motion operators'}
    elif request.LANGUAGE_CODE == "ca":
        #page = unicodedata.normalize('NFKD', page).encode('ascii', 'ignore')
        dic = {u'Logica':'Logic',
               u'Paral':'Parallelism',
               u'Representacio':'Data representation',
               u'Sincronitzacio':'Synchronization',
               u'Interactivitat':'User interactivity',
               u'Controls':'Flow control',
               u'Abstraccio':'Abstraction',
               u'Operadors matemàtics':'Math operators',
               u'Operadors de moviment': 'Motion operators'}
    elif request.LANGUAGE_CODE == "gl":
        #page = unicodedata.normalize('NFKD',page).encode('ascii', 'ignore')
        dic = {'Loxica':'Logic',
               'Paralelismo':'Parallelism',
               'Representacion':'Data representation',
               'Sincronizacion':'Synchronization',
               'Interactividade':'User interactivity',
               'Control':'Flow control',
               'Abstraccion':'Abstraction',
               'Operadores matemáticos':'Math operators',
               'Operadores de movemento': 'Motion operators'}
    elif request.LANGUAGE_CODE == "pt":
        #page = unicodedata.normalize('NFKD',page).encode('ascii', 'ignore')
        dic = {'Logica':'Logic',
               'Paralelismo':'Parallelism',
               'Representacao':'Data representation',
               'Sincronizacao':'Synchronization',
               'Interatividade':'User interactivity',
               'Controle':'Flow control',
               'Abstracao':'Abstraction',
               'Operadores matemáticos':'Math operators',
               'Operadores de movimento': 'Motion operators'}
    elif request.LANGUAGE_CODE == "el":
        dic = {u'Λογική':'Logic',
           u'Παραλληλισμός':'Parallelism',
           u'Αναπαράσταση':'Data representation',
           u'Συγχρονισμός':'Synchronization',
           u'Αλληλεπίδραση':'User interactivity',
           u'Έλεγχος':'Flow control',
           u'Αφαίρεση':'Abstraction',
           u'Μαθηματικοί τελεστές':'Math operators',
           u'Χειριστές κίνησης': 'Motion operators'}
    elif request.LANGUAGE_CODE == "eu":
        #page = unicodedata.normalize('NFKD',page).encode('ascii', 'ignore')
        dic = {u'Logika':'Logic',
           u'Paralelismoa':'Parallelism',
           u'Datu':'Data representation',
           u'Sinkronizatzea':'Synchronization',
           u'Erabiltzailearen':'User interactivity',
           u'Kontrol':'Flow control',
           u'Abstrakzioa':'Abstraction',
           u'Operadore matematikoak':'Math operators',
           u'Mugimendu-operadoreak': 'Motion operators'}
    elif request.LANGUAGE_CODE == "it":
        #page = unicodedata.normalize('NFKD',page).encode('ascii','ignore')
        dic = {u'Logica':'Logic',
           u'Parallelismo':'Parallelism',
           u'Rappresentazione':'Data representation',
           u'Sincronizzazione':'Synchronization',
           u'Interattivita':'User interactivity',
           u'Controllo':'Flow control',
           u'Astrazione':'Abstraction',
           u'Operatori matematici':'Math operators',
           u'Operatori del movimento': 'Motion operators'}
    elif request.LANGUAGE_CODE == "ru":
        dic = {u'Логика': 'Logic',
               u'Параллельность': 'Parallelism',
               u'Представление': 'Data representation',
               u'cинхронизация': 'Synchronization',
               u'Интерактивность': 'User interactivity',
               u'Управление': 'Flow control',
               u'Абстракция': 'Abstraction',
               u'Математические операторы':'Math operators',
               u'Операторы движения': 'Motion operators'}
    else:
        dic = {u'Logica':'Logic',
               u'Paralelismo':'Parallelism',
               u'Representacao':'Data representation',
               u'Sincronizacao':'Synchronization',
               u'Interatividade':'User interactivity',
               u'Controle':'Flow control',
               u'Abstracao':'Abstraction',
               u'Operadores matemáticos':'Math operators',
               u'Operadores de movimento': 'Motion operators'}
    
    return dic

def learn(request, page):
    """
    Shows pages to learn more about CT
    """

    flag_user = 0

    if request.user.is_authenticated:
        user = request.user.username
        flag_user = 1

    dic = skills_translation(request)

    if page in dic:
        page = dic[page]
    
    page = '{}{}{}'.format('learn/', page, '.html')

    if request.user.is_authenticated:
        user = identify_user_type(request)
        username = request.user.username
        return render(request, page, {'flagUser': flag_user, 'user': user, 'username': username})
    else:
        return render(request, page)

def contact(request):
    """
    Shows contact form
    """
    user = "main"
    return render(request, user + '/contact-form.html') 


def download_certificate(request):
    """
    Download project's certificate
    """

    if request.method == "POST":
        data = request.POST["certificate"]
        # Encode to make sure that cotains utf-8 chars
        data = unicodedata.normalize('NFKD', data).encode('ascii', 'ignore')
        # Decode again for manipulate the str
        data = data.decode('utf-8') 
        filename = data.split(",")[0]
        filename = clean_filename(filename)
        level = data.split(",")[1]

        if is_supported_language(request.LANGUAGE_CODE):
            language = request.LANGUAGE_CODE
        else:
            language = 'en'

        
        generate_certificate(filename, level, language)
        path_to_file = os.path.dirname(os.path.dirname(__file__)) + "/app/certificate/output.pdf"
        
        with open(path_to_file, 'rb') as pdf_file:
           pdf_data = pdf_file.read()

        response = HttpResponse(pdf_data, content_type='application/pdf')
        try:
            file_pdf = filename.split("/")[-2] + ".pdf"
        except:
            file_pdf = filename.split(".")[0] + ".pdf"

        response['Content-Disposition'] = 'attachment; filename=%s' % file_pdf
        return response
    else:
        return HttpResponseRedirect('/')
    
def clean_filename(filename):
    """
    Clean filename, necessary for .sb3 upload
    """
    pattern = r';.*.sb3'
    matches = re.findall(pattern, filename)
    if matches:
        filename = matches[0]
        filename = re.sub(';', '', filename)
    return filename

def is_supported_language(lenguage_code):
    suported = 0
    for i in supported_languages:
        if i == lenguage_code:
            suported = 1
    return suported

def search_email(request):
    if request.is_ajax():
        user = Organization.objects.filter(email=request.GET['email'])
        if user:
            return HttpResponse(json.dumps({"exist": "yes"}), content_type ='application/json')


def search_username(request):
    if request.is_ajax():
        user = Organization.objects.filter(username=request.GET['username'])
        if user:
            return HttpResponse(json.dumps({"exist": "yes"}), content_type='application/json')


def search_hashkey(request):
    if request.is_ajax():
        user = OrganizationHash.objects.filter(hashkey=request.GET['hashkey'])
        if not user:
            return HttpResponse(json.dumps({"exist": "yes"}), content_type='application/json')


def plugin(request, urlProject):
    user = None
    id_project = return_scratch_project_identifier(urlProject)
    
    d = generator_dic(request, id_project)
    #Find if any error has occurred
    if d['Error'] == 'analyzing':
        return render(request, user + '/error_analyzing.html')

    elif d['Error'] == 'MultiValueDict':
        error = True
        return render(request, user + '/main.html', {'error':error})

    elif d['Error'] == 'id_error':
        id_error = True
        return render(request, user + '/main.html', {'id_error':id_error})

    elif d['Error'] == 'no_exists':
        no_exists = True
        return render(request, user + '/main.html', {'no_exists':no_exists})

    #Show the dashboard according the CT level
    else:
        user = "main"
        base_dir = os.getcwd()
        if d["mastery"]["points"] >= 15:
            return render(request, user + '/dashboard-master.html', d)

        elif d["mastery"]["points"] > 7:
            return render(request, user + '/dashboard-developing.html', d)

        else:
            return render(request, user + '/dashboard-basic.html', d) 


def blocks(request):
    """
    Translate blocks of Scratch shown in learn pages
    """

    callback = request.GET.get('callback')
    headers = {}
    headers['Accept-Language'] = str(request.LANGUAGE_CODE)

    headers = json.dumps(headers)
    if callback:
        headers = '%s(%s)' % (callback, headers)
        return HttpResponse(headers, content_type="application/json")


def blocks_v3(request):
    return render(request, 'learn/blocks_v3.html')


def organization_hash(request):
    if request.method == "POST":
        form = OrganizationHashForm(request.POST)
        if form.is_valid():
            form.save()
            return HttpResponseRedirect('/organization_hash')
    elif request.method == 'GET':
        return render(request, 'organization/organization-hash.html') 

    else:
        return HttpResponseRedirect('/')


def sign_up_organization(request):
    """Method which allow to sign up organizations"""

    flag_organization = 1
    flag_hash = 0
    flag_name = 0
    flag_email = 0
    flag_form = 0

    if request.method == 'POST':
        form = OrganizationForm(request.POST)
        if form.is_valid():
            username = form.cleaned_data['username']
            email = form.cleaned_data['email']
            password = form.cleaned_data['password']
            hashkey = form.cleaned_data['hashkey']

            #Checking the validity into the dbdata contents.
            #They will be refused if they already exist.
            #If they exist an error message will be shown.
            if User.objects.filter(username = username):
                #This name already exists
                flag_name = 1
                return render(request, 'error/sign-up.html',
                                          {'flagName':flag_name,
                                           'flagEmail':flag_email,
                                           'flagHash':flag_hash,
                                           'flagForm':flag_form,
                                           'flagOrganization':flag_organization})

            elif User.objects.filter(email = email):
                #This email already exists
                flag_email = 1
                return render(request, 'error/sign-up.html',
                                        {'flagName':flag_name,
                                        'flagEmail':flag_email,
                                        'flagHash':flag_hash,
                                        'flagForm':flag_form,
                                        'flagOrganization':flag_organization})

            if (OrganizationHash.objects.filter(hashkey = hashkey)):
                organizationHashkey = OrganizationHash.objects.get(hashkey=hashkey)
                organization = Organization.objects.create_user(username = username, 
                                                            email=email, 
                                                            password=password, 
                                                            hashkey=hashkey)
                organizationHashkey.delete()
                organization = authenticate(username=username, password=password)
                user=Organization.objects.get(email=email)
                uid = urlsafe_base64_encode(force_bytes(user.pk))
                token=default_token_generator.make_token(user)
                c = {
                        'email':email,
                        'uid':uid,
                        'token':token}

                body = render_to_string("organization/email-sign-up.html",c)
                subject = "Welcome to Dr. Scratch for organizations"
                sender ="no-reply@drscratch.org"
                to = [email]
                email = EmailMessage(subject,body,sender,to)
                #email.attach_file("static/app/images/logo_main.png")
                email.send()
                login(request, organization)
                return HttpResponseRedirect('/organization/' + organization.username)

            else:
                #Doesn't exist this hash
                flag_hash = 1

                return render(request, 'error/sign-up.html',
                                  {'flagName':flag_name,
                                   'flagEmail':flag_email,
                                   'flagHash':flag_hash,
                                   'flagForm':flag_form,
                                   'flagOrganization':flag_organization})


        else:
            flag_form = 1
            return render(request, 'error/sign-up.html',
                  {'flagName':flag_name,
                   'flagEmail':flag_email,
                   'flagHash':flag_hash,
                   'flagForm':flag_form,
                   'flagOrganization':flag_organization})

    elif request.method == 'GET':
        if request.user.is_authenticated:
            return HttpResponseRedirect('/organization/' + request.user.username)
        else:
            return render(request, 'organization/organization.html')


def login_organization(request):
    """Log in app to user"""

    if request.method == 'POST':
        flag = False
        flagOrganization = 0
        form = LoginOrganizationForm(request.POST)
        if form.is_valid():
            username = form.cleaned_data['username']
            password = form.cleaned_data['password']
            organization = authenticate(username=username, password=password)
            if organization is not None:
                if organization.is_active:
                    login(request, organization)
                    return HttpResponseRedirect('/organization/' + organization.username)

            else:
                flag = True
                flagOrganization = 1
                return render(request, 'sign-password/user-doesnt-exist.html',
                              {'flag': flag, 'flagOrganization': flagOrganization})

    else:
        return HttpResponseRedirect("/")


def logout_organization(request):
    logout(request)
    return HttpResponseRedirect('/')


def organization(request, name):
    """
    Show page of Organizations to sign up
    """

    if request.method == 'GET':
        if request.user.is_authenticated:
            username = request.user.username
            if username == name:
                if Organization.objects.filter(username = username):
                    user = Organization.objects.get(username=username)
                    img = user.img
                    dic={'username':username,
                    "img":str(img)}

                    return render(request, 'organization/main.html', dic)

                else:
                    logout(request)
                    return HttpResponseRedirect("/organization")

            else:
                #logout(request)
                return render(request, 'organization/organization.html')

        return render(request, 'organization/organization.html')

    else:
        return HttpResponseRedirect("/")


def stats(request, username):
    """Generator of the stats from Coders and Organizations"""

    flag_organization = 0
    flag_coder = 0
    if Organization.objects.filter(username=username):
        flag_organization = 1
        page = 'organization'
        user = Organization.objects.get(username=username)
    elif Coder.objects.filter(username=username):
        flag_coder = 1
        page = 'coder'
        user = Coder.objects.get(username=username)

    date_joined = user.date_joined
    end = datetime.today()
    end = date(end.year, end.month, end.day)
    start = date(date_joined.year, date_joined.month,date_joined.day)
    date_list = date_range(start, end)
    daily_score = []
    mydates = []
    for n in date_list:
        mydates.append(n.strftime("%d/%m"))
        if flag_organization:
            points = File.objects.filter(organization=username).filter(time=n)
        elif flag_coder:
            points = File.objects.filter(coder=username).filter(time=n)
        points = points.aggregate(Avg("score"))["score__avg"]
        daily_score.append(points)

    for n in daily_score:
        if n is None:
            daily_score[daily_score.index(n)]=0

    if flag_organization:
        f = File.objects.filter(organization=username)
    elif flag_coder:
        f = File.objects.filter(coder=username)
    if f:

        #If the org has analyzed projects
        parallelism = f.aggregate(Avg("parallelization"))
        parallelism = int(parallelism["parallelization__avg"])
        abstraction = f.aggregate(Avg("abstraction"))
        abstraction = int(abstraction["abstraction__avg"])
        logic = f.aggregate(Avg("logic"))
        logic = int(logic["logic__avg"])
        synchronization = f.aggregate(Avg("synchronization"))
        synchronization = int(synchronization["synchronization__avg"])
        flowControl = f.aggregate(Avg("flowControl"))
        flowControl = int(flowControl["flowControl__avg"])
        userInteractivity = f.aggregate(Avg("userInteractivity"))
        userInteractivity = int(userInteractivity["userInteractivity__avg"])
        dataRepresentation = f.aggregate(Avg("dataRepresentation"))
        dataRepresentation = int(dataRepresentation["dataRepresentation__avg"])

        deadCode = File.objects.all().aggregate(Avg("deadCode"))
        deadCode = int(deadCode["deadCode__avg"])
        duplicateScript = File.objects.all().aggregate(Avg("duplicateScript"))
        duplicateScript = int(duplicateScript["duplicateScript__avg"])
        spriteNaming = File.objects.all().aggregate(Avg("spriteNaming"))
        spriteNaming = int(spriteNaming["spriteNaming__avg"])
        initialization = File.objects.all().aggregate(Avg("initialization"))
        initialization = int(initialization["initialization__avg"])
    else:

        #If the org hasn't analyzed projects yet
        parallelism,abstraction,logic=[0],[0],[0]
        synchronization,flowControl,userInteractivity=[0],[0],[0]
        dataRepresentation,deadCode,duplicateScript=[0],[0],[0]
        spriteNaming,initialization =[0],[0]

    #Saving data in the dictionary
    dic = {
        "date":mydates,
        "username": username,
        "img": user.img,
        "daily_score":daily_score,
        "skillRate":{"parallelism":parallelism,
                 "abstraction":abstraction,
                 "logic": logic,
                 "synchronization":synchronization,
                 "flowControl":flowControl,
                 "userInteractivity":userInteractivity,
                 "dataRepresentation":dataRepresentation},
                 "codeSmellRate":{"deadCode":deadCode,
        "duplicateScript":duplicateScript,
        "spriteNaming":spriteNaming,
        "initialization":initialization }}

    return render(request, page + '/stats.html', dic)


def settings(request,username):
    """Allow to Coders and Organizations change the image and password"""


    base_dir = os.getcwd()
    if base_dir == "/":
        base_dir = "/var/www/drscratchv3"
    flagOrganization = 0
    flagCoder = 0
    if Organization.objects.filter(username=username):
        page = 'organization'
        user = Organization.objects.get(username=username)
    elif Coder.objects.filter(username=username):
        page = 'coder'
        user = Coder.objects.get(username=username)

    if request.method == "POST":

        #Saving image in DB
        user.img = request.FILES["img"]
        os.chdir(base_dir+"/static/img")
        user.img.name = str(user.img)

        if os.path.exists(user.img.name):
            os.remove(user.img.name)

        os.chdir(base_dir)
        user.save()

    dic = {
    "username": username,
    "img": user.img
    }

    return render(request, page + '/settings.html', dic)


def downloads(request, username, filename=""):
    """
    Allow to Coders and Organizations download the files.CSV already analyzed
    """

    flagOrganization = 0
    flagCoder = 0
    #segmentation
    if Organization.objects.filter(username=username):
        flagOrganization = 1
        user = Organization.objects.get(username=username)
    elif Coder.objects.filter(username=username):
        flagCoder = 1
        user = Coder.objects.get(username=username)

    if flagOrganization:
        csv = CSVs.objects.all().filter(organization=username)
        page = 'organization'
    elif flagCoder:
        csv = CSVs.objects.all().filter(coder=username)
        page = 'coder'
    #LIFO to show the files.CSV

    csv_len = len(csv)
    lower = 0
    upper = 10
    list_csv = {}

    if csv_len > 10:
        for n in range((csv_len/10)+1):
            list_csv[str(n)]= csv[lower:upper-1]
            lower = upper
            upper = upper + 10


        dic = {
        "username": username,
        "img": user.img,
        "csv": list_csv,
        "flag": 1
        }
    else:
        dic = {
        "username": username,
        "img": user.img,
        "csv": csv,
        "flag": 0
        }

    if request.method == "POST":
        #Downloading CSV
        filename = request.POST.get("csv", "")
        safe_filename = os.path.basename(filename)
        csv_directory = os.path.join(os.path.dirname(os.path.dirname(__file__)), "csvs/Dr.Scratch")
        path_to_file = os.path.join(csv_directory, safe_filename)
        # Ensure that the path exists, to avoid injection-attacks
        if not os.path.exists(path_to_file) or not validate_csv(path_to_file):
            return HttpResponse("Invalid CSV file", status=400)
        with open(path_to_file, 'rb') as csv_data:
            response = HttpResponse(csv_data, content_type='text/csv')
            response['Content-Disposition'] = 'attachment; filename=%s' % smart_str(safe_filename)
            return response
    return render(request, page + '/downloads.html', dic)

def validate_csv(csv_file_path: str)-> bool:
    is_valid_file = os.path.isfile(csv_file_path)
    is_csv_file = csv_file_path.endswith('.csv')
    return is_valid_file and is_csv_file


def analyze_csv(request):
    """
    Analyze files.CSV with a list of projects to analyze them at a time
    """

    if request.method =='POST':
        if "_upload" in request.POST:
            #Analize CSV file
            csv_data = 0
            flag_csv = False
            file = request.FILES['csvFile']
            file_name = request.user.username + "_" + str(datetime.now()) + \
                        ".csv"# file.name.encode('utf-8')
            dir_csvs = os.path.dirname(os.path.dirname(__file__)) + \
                        "/csvs/" + file_name
            #Save file .csv
            with open(dir_csvs, 'wb+') as destination:
                for chunk in file.chunks():
                    destination.write(chunk)
            dictionary = {}
            for line in open(dir_csvs, 'r'):
                row = len(line.split(","))
                type_csv = ""
                username = request.user.username

                #Check doesn't exist any old project.json
                try:
                    os.remove(dir_zips + "project.json")
                except:
                    print("No existe")
                
                if row == 2:
                    type_csv = "2_row"
                    code = line.split(",")[0]
                    url = line.split(",")[1]
                    url = url.split("\n")[0]
                    method = "csv"
                    if url.isdigit():
                        id_project = url
                    else:
                        slashNum = url.count('/')
                        if slashNum == 4:
                            id_project = url.split("/")[-1]
                        elif slashNum == 5:
                            id_project = url.split('/')[-2]
                    try:
                        path_project, file = send_request_getsb3(id_project, username, method)
                        d = analyze_project(request, path_project, file)
                    except:
                        d = ["Error analyzing project", url]

                    try:
                        os.remove(dir_zips + "project.json")
                    except:
                        print("No existe")

                    dic = {}
                    dic[line] = d
                    dictionary.update(dic)
                elif row == 1:
                    type_csv = "1_row"
                    url = line.split("\n")[0]
                    method = "csv"
                    if url.isdigit():
                        id_project = url
                    else:
                        slashNum = url.count('/')
                        if slashNum == 4:
                            id_project = url.split("/")[-1]
                        elif slashNum == 5:
                            id_project = url.split('/')[-2]
                    try:
                        path_project, file = send_request_getsb3(id_project, username, method)
                        d = analyze_project(request, path_project, file)
                    except:
                        d = ["Error analyzing project", url]

                    try:
                        os.remove(dir_zips + "project.json")
                    except:
                        print("No existe")


                    dic = {}
                    dic[url] = d
                    dictionary.update(dic)

            csv_data = generate_csv(request, dictionary, file_name, type_csv)

            #segmentation
            if Organization.objects.filter(username = username):
                csv_save = CSVs(filename = file_name, 
                                    directory = csv_data, 
                                    organization = username)
                
                page = 'organization'
            elif Coder.objects.filter(username = username):
                csv_save = CSVs(filename = file_name, 
                                    directory = csv_data, 
                                    coder = username)
                page = 'coder'
            csv_save.save()

            return HttpResponseRedirect('/' + page + "/downloads/" + username)

        elif "_download" in request.POST:
            #Export a CSV File

            if request.user.is_authenticated:
                username = request.user.username
            csv = CSVs.objects.latest('date')

            path_to_file = os.path.dirname(os.path.dirname(__file__)) + \
                            "/csvs/Dr.Scratch/" + csv.filename
            csv_data = open(path_to_file, 'r')
            response = HttpResponse(csv_data, content_type='text/csv')
            response['Content-Disposition'] = 'attachment; filename=%s' % smart_str(csv.filename)
            return response

    else:
        return HttpResponseRedirect("/organization")


#_________________________GENERATOR CSV FOR ORGANIZATION____________________________#

def generate_csv(request, dictionary, filename, type_csv):
    """
    Generate a csv file
    """

    csv_directory = os.path.dirname(os.path.dirname(__file__)) + "/csvs/Dr.Scratch/"
    csv_data = csv_directory + filename
    writer = csv.writer(open(csv_data, "wb"))
    dic = org.translate_ct_skills(request.LANGUAGE_CODE)

    if type_csv == "2_row":
        writer.writerow([dic["code"], dic["url"], dic["mastery"],
                        dic["abstraction"], dic["parallelism"],
                        dic["logic"], dic["sync"],
                        dic["flow_control"], dic["user_inter"], dic["data_rep"],
                        dic["dup_scripts"],dic["sprite_naming"],
                        dic["dead_code"], dic["attr_init"]])

    elif type_csv == "1_row":
        writer.writerow([dic["url"], dic["mastery"],
                        dic["abstraction"], dic["parallelism"],
                        dic["logic"], dic["sync"],
                        dic["flow_control"], dic["user_inter"], dic["data_rep"],
                        dic["dup_scripts"],dic["sprite_naming"],
                        dic["dead_code"], dic["attr_init"]])

    for key, value in dictionary.items():
        total = 0
        flag = False
        try:
            if value[0] == "Error analyzing project":
                if type_csv == "2_row":
                    row1 = key.split(",")[0]
                    row2 = key.split(",")[1]
                    row2 = row2.split("\n")[0]
                    writer.writerow([row1, row2, dic["error"]])
                elif type_csv == "1_row":
                    row1 = key.split(",")[0]
                    writer.writerow([row1,dic["error"]])
        except:
            total = 0
            row1 = key.split(",")[0]
            if type_csv == "2_row":
                row2 = key.split(",")[1]
                row2 = row2.split("\n")[0]

            for key, subvalue in value.items():
                if key == "duplicateScript":
                    for key, sub2value in subvalue.items():
                        if key == "number":
                            row11 = sub2value
                if key == "spriteNaming":
                    for key, sub2value in subvalue.items():
                        if key == "number":
                            row12 = sub2value
                if key == "deadCode":
                    for key, sub2value in subvalue.items():
                        if key == "number":
                            row13 = sub2value
                if key == "initialization":
                    for key, sub2value in subvalue.items():
                        if key == "number":
                            row14 = sub2value

            for key, value in value.items():
                if key == "mastery":
                    for key, subvalue in value.items():
                        if key!="maxi" and key!="points":
                            if key == dic["parallelism"]:
                                row5 = subvalue
                            elif key == dic["abstraction"]:
                                row4 = subvalue
                            elif key == dic["logic"]:
                                row6 = subvalue
                            elif key == dic["sync"]:
                                row7 = subvalue
                            elif key == dic["flow_control"]:
                                row8 = subvalue
                            elif key == dic["user_inter"]:
                                row9 = subvalue
                            elif key == dic["data_rep"]:
                                row10 = subvalue
                            total = total + subvalue
                    row3 = total
            if type_csv == "2_row":
                writer.writerow([row1,row2,row3,row4,row5,row6,row7,row8,
                            row9,row10,row11,row12,row13,row14])
            elif type_csv == "1_row":
                writer.writerow([row1,row3,row4,row5,row6,row7,row8,
                                row9,row10,row11,row12,row13,row14])
    return csv_data


def coder_hash(request):
    """Method for to sign up users in the platform"""
    if request.method == "POST":
        form = CoderHashForm(request.POST)
        if form.is_valid():
            form.save()
            return HttpResponseRedirect('/coder_hash')
    elif request.method == 'GET':
        return render(request, 'coder/coder-hash.html')


def sign_up_coder(request):
    """Method which allow to sign up coders"""


    flagCoder = 1
    flagHash = 0
    flagName = 0
    flagEmail = 0
    flagForm = 0
    flagWrongEmail = 0
    flagWrongPassword = 0
    if request.method == 'POST':
        form = CoderForm(request.POST)
        if form.is_valid():
            username = form.cleaned_data['username']
            password = form.cleaned_data['password']
            password_confirm = form.cleaned_data['password_confirm']
            email = form.cleaned_data['email']
            email_confirm = form.cleaned_data['email_confirm']
            birthmonth = form.cleaned_data['birthmonth']
            birthyear = form.cleaned_data['birthyear']
            gender = form.cleaned_data['gender']
            #gender_other = form.cleaned_data['gender_other']
            country = form.cleaned_data['country']
            
            #Checking the validity into the dbdata contents.
            #They will be refused if they already exist.
            #If they exist an error message will be shown.
            if User.objects.filter(username = username):
                #This name already exists
                flagName = 1
                #return render_to_response("error/sign-up.html",
                #                          {'flagName':flagName,
                #                           'flagEmail':flagEmail,
                #                           'flagHash':flagHash,
                #                           'flagForm':flagForm,
                #                           'flagCoder':flagCoder},
                #                          context_instance = RC(request))
                return render(request, 'error/sign-up.html', {'flagName':flagName,
                                                              'flagEmail':flagEmail,
                                                              'flagHash':flagHash,
                                                              'flagForm':flagForm,
                                                              'flagCoder':flagCoder})

            elif User.objects.filter(email = email):
                #This email already exists
                flagEmail = 1
                #return render_to_response("error/sign-up.html",
                #                        {'flagName':flagName,
                #                        'flagEmail':flagEmail,
                #                        'flagHash':flagHash,
                #                        'flagForm':flagForm,
                #                        'flagCoder':flagCoder},
                #                        context_instance = RC(request))
                return render(request, 'error/sign-up.html', {'flagName':flagName,
                                                              'flagEmail':flagEmail,
                                                              'flagHash':flagHash,
                                                              'flagForm':flagForm,
                                                              'flagCoder':flagCoder})
            elif (email != email_confirm):
                flagWrongEmail = 1
                #return render_to_response("error/sign-up.html",
                #        {'flagName':flagName,
                #        'flagEmail':flagEmail,
                #        'flagHash':flagHash,
                #        'flagForm':flagForm,
                #        'flagCoder':flagCoder,
                #        'flagWrongEmail': flagWrongEmail},
                #        context_instance = RC(request))
                return render(request, 'error/sign-up.html', {'flagName':flagName,
                                                              'flagEmail':flagEmail,
                                                              'flagHash':flagHash,
                                                              'flagForm':flagForm,
                                                              'flagCoder':flagCoder,
                                                              'flagWrongEmail': flagWrongEmail})

            elif (password != password_confirm):
                flagWrongPassword = 1
                #return render_to_response("error/sign-up.html",
                #        {'flagName':flagName,
                #        'flagEmail':flagEmail,
                #        'flagHash':flagHash,
                #        'flagForm':flagForm,
                #        'flagCoder':flagCoder,
                #        'flagWrongPassword':flagWrongPassword},
                #        context_instance = RC(request))
                return render(request, 'error/sign-up.html', {'flagName':flagName,
                                                              'flagEmail':flagEmail,
                                                              'flagHash':flagHash,
                                                              'flagForm':flagForm,
                                                              'flagCoder':flagCoder,
                                                              'flagWrongPassword': flagWrongPassword})

            else:
                coder = Coder.objects.create_user(username = username,
                                    email=email, password=password,
                                    birthmonth = birthmonth, 
                                    birthyear = birthyear,
                                    gender = gender,
                                    #gender_other = gender_other,
                                    country = country)

                coder = authenticate(username=username, password=password)
                user = Coder.objects.get(email=email)
                uid = urlsafe_base64_encode(force_bytes(user.pk))
                token=default_token_generator.make_token(user)
                """
                c = {
                        'email':email,
                        'uid':uid,
                        'token':token}

                body = render_to_string("coder/email-sign-up.html",c)
                subject = "Welcome to Dr. Scratch!"
                sender ="no-reply@drscratch.org"
                to = [email]
                email = EmailMessage(subject,body,sender,to)
                email.send()
                """
                login(request, coder)
                return HttpResponseRedirect('/coder/' + coder.username)

        else:
            flagForm = 1
            #return render_to_response("error/sign-up.html",
            #      {'flagName':flagName,
            #       'flagEmail':flagEmail,
            #       'flagHash':flagHash,
            #       'flagForm':flagForm},
            #      context_instance = RC(request))
            return render(request, 'error/sign-up.html', {'flagName':flagName,
                                                          'flagEmail':flagEmail,
                                                          'flagHash':flagHash,
                                                          'flagForm':flagForm})

    elif request.method == 'GET':
        if request.user.is_authenticated:
            return HttpResponseRedirect('/coder/' + request.user.username)
        else:
            #return render_to_response("main/main.html", 
            #        context_instance = RC(request))
            return render(request, 'main/main.html')



#_________________________ TO SHOW USER'S DASHBOARD ___________#

def coder(request, name):
    """Shows the main page of coders"""


    if (request.method == 'GET') or (request.method == 'POST'):
        if request.user.is_authenticated:
            username = request.user.username
            
            if username == name:
                
                if Coder.objects.filter(username = username):
                    user = Coder.objects.get(username=username)
                    img = user.img
                    dic={'username':username,
                    "img":str(img)}

                    #return render_to_response("coder/main.html",
                    #                            dic,
                    #                            context_instance = RC(request))
                    return render(request, 'coder/main.html', dic)
                else:
                    logout(request)
                    return HttpResponseRedirect("/")

    else:
        return HttpResponseRedirect("/")


def login_coder(request):
    """Log in app to user"""


    if request.method == 'POST':
        flagCoder = 0
        flag = False
        form = LoginOrganizationForm(request.POST)
        if form.is_valid():
            username = form.cleaned_data['username']
            password = form.cleaned_data['password']
            coder = authenticate(username=username, password=password)
            if coder is not None:
                if coder.is_active:
                    login(request, coder)
                    return HttpResponseRedirect('/coder/' + coder.username)

            else:
                flag = True
                flagCoder = 1
                #return render_to_response("sign-password/user-doesnt-exist.html",
                #                            {'flag': flag,
                #                             'flagCoder': flagCoder},
                #                            context_instance=RC(request))
                return render(request, 'sign-password/user-doesnt-exist.html', {'flag': flag, 'flagCoder': flagCoder})
    else:
        return HttpResponseRedirect("/")


def logout_coder(request):
    logout(request)
    return HttpResponseRedirect('/')


def change_pwd(request):
    """Change user's password"""

    if request.method == 'POST':
        recipient = request.POST['email']
        page = identify_user_type(request)
        try:
            if Organization.objects.filter(email=recipient):
                user = Organization.objects.get(email=recipient)
            elif Coder.objects.filter(email=recipient):
                user = Coder.objects.get(email=recipient)
        except:
            #return render_to_response("sign-password/user-doesnt-exist.html",
            #                               context_instance=RC(request))
            return render(request, 'sign-password/user-doesnt-exist.html')

        uid = urlsafe_base64_encode(force_bytes(user.pk))
        token=default_token_generator.make_token(user)

        
        c = {
                'email':recipient,
                'uid':uid,
                'token':token,
                'id':user.username}


        body = render_to_string("sign-password/email-reset-pwd.html",c)
        subject = "Dr. Scratch: Did you forget your password?"
        sender ="no-reply@drscratch.org"
        to = [recipient]
        email = EmailMessage(subject,body,sender,to)
        email.send()
        #return render_to_response("sign-password/email-sended.html",
        #                        context_instance=RC(request))
        return render(request, 'sign-password/email-sended.html')

    else:

        page = identify_user_type(request)
        #return render_to_response("sign-password/password.html", 
        #                        context_instance=RC(request))
        return render(request, 'sign-password/password.html')



def reset_password_confirm(request,uidb64=None,token=None,*arg,**kwargs):
    """Confirm change password"""


    UserModel = get_user_model()
    try:
        uid = urlsafe_base64_decode(uidb64)
        if Organization.objects.filter(pk=uid):
            user = Organization._default_manager.get(pk=uid)
            page = 'organization'
        elif Coder.objects.filter(pk=uid):
            user = Coder._default_manager.get(pk=uid)
            page = 'coder'
    except (TypeError, ValueError, OverflowError, UserModel.DoesNotExist):
        user = None

    if request.method == "POST":
        flag_error = False
        if user is not None and default_token_generator.check_token(user, token):
            new_password = request.POST['password']
            new_confirm = request.POST['confirm']
            if new_password == "":
                return render(request, 'sign-password/new-password.html')

            elif new_password == new_confirm:
                user.set_password(new_password)
                user.save()
                logout(request)
                user = authenticate(username=user.username, 
                                    password=new_password)
                login(request, user)
                return HttpResponseRedirect('/' + page + '/' + user.username)
                return render(request, page + '/main.html')

            else:
                flag_error = True
                return render(request, 'sign-password/new-password.html',
                                    {'flag_error':flag_error})

    else:
         if user is not None and default_token_generator.check_token(user, token):
             return render(request, 'sign-password/new-password.html')
         else:
             return render(request, page + '/main.html')



#_________________________________ DISCUSS ___________________________________#
def discuss(request):
    """Forum to get feedback"""


    comments = dict()
    form = DiscussForm()
    if request.user.is_authenticated:
        user = request.user.username
    else:
        user = ""
    if request.method == "POST":

        form = DiscussForm(request.POST)
        if form.is_valid():
            nick = user
            date = timezone.now()
            comment = form.cleaned_data["comment"]
            new_comment = Discuss(nick = nick,
                                date = date,
                                comment=comment)
            new_comment.save()
        else:
            comments["form"] = form

    data = Discuss.objects.all().order_by("-date")
    lower = 0
    upper = 10
    list_comments = {}
   
    if len(data) > 10:
        for n in range((len(data)/10)+1):
            list_comments[str(n)]= data[lower:upper-1]
            lower = upper
            upper = upper + 10
    else:
        list_comments[0] = data


    comments["comments"] = list_comments

    return render(request, 'discuss.html', comments)


def error404(request):
    """Return own 404 page"""
    response = render(request, '404.html', {})
    response.status_code = 404
    return response


def date_range(start, end):
    r = (end+timedelta(days=1)-start).days
    return [start+timedelta(days=i) for i in range(r)]


def error500(request):
    """Return own 500 page"""
    response = render(request, '500.html', {})
    return response


def statistics(request):
    start = date(2015, 8, 1)
    end = datetime.today()
    year = end.year
    month = end.month
    day = end.day
    end = date(year, month, day)
    date_list = date_range(start, end)

    my_dates = []

    for n in date_list:
        my_dates.append(n.strftime("%d/%m")) #used for x axis in

    obj = Stats.objects.order_by("-id")[0]
    data = {
        "date": my_dates,
        "dailyRate": obj.daily_score,
        "levels": {
            "basic": obj.basic,
            "development": obj.development,
            "master": obj.master
        },
        "totalProjects": obj.daily_projects,
        "skillRate": {
            "parallelism": obj.parallelism,
            "abstraction": obj.abstraction,
            "logic": obj.logic,
            "synchronization": obj.synchronization,
            "flowControl": obj.flow_control,
            "userInteractivity": obj.userInteractivity,
            "dataRepresentation": obj.dataRepresentation
        },
        "codeSmellRate": {
            "deadCode": obj.deadCode,
            "duplicateScript": obj.duplicateScript,
            "spriteNaming": obj.spriteNaming,
            "initialization": obj.initialization
        }
    }

    #Show general statistics page of Dr. Scratch: www.drscratch.org/statistics
    #return render_to_response("main/statistics.html",
    #                                data, context_instance=RC(request))
    return render(request, 'main/statistics.html', data)




"""
def proc_initialization(lines, filename):


    dic = {}
    lLines = lines.split('.sb2')
    d = ast.literal_eval(lLines[1])
    keys = d.keys()
    values = d.values()
    items = d.items()
    number = 0

    for keys, values in items:
        list = []
        attribute = ""
        internalkeys = values.keys()
        internalvalues = values.values()
        internalitems = values.items()
        flag = False
        counterFlag = False
        i = 0
        for internalkeys, internalvalues in internalitems:
            if internalvalues == 1:
                counterFlag = True
                for value in list:
                    if internalvalues == value:
                        flag = True
                if not flag:
                    list.append(internalkeys)
                    if len(list) < 2:
                        attribute = str(internalkeys)
                    else:
                        attribute = attribute + ", " + str(internalkeys)
        if counterFlag:
            number = number + 1
        d[keys] = attribute
    dic["initialization"] = d
    dic["initialization"]["number"] = number

    #Save in DB
    filename.initialization = number
    filename.save()

    return dic

"""<|MERGE_RESOLUTION|>--- conflicted
+++ resolved
@@ -321,11 +321,7 @@
         if len(d) > 1:
             csv_filepath = create_csv(request, d)
             summary = create_summary(request, d)   
-<<<<<<< HEAD
-            print("Resumen:", summary)   
-=======
             print("summary", summary)   
->>>>>>> d92fb1c6
             return render(request, user + '/dashboard-bulk.html', {'summary': summary, 'csv_filepath': csv_filepath})
         else: 
             d = d[0]

#!/usr/bin/env python
# -*- encoding: utf-8 -*-
# -*- coding: utf-8 -*-

import os
import ast
import json
import uuid
from django.http import HttpResponseRedirect, HttpResponse
from django.core.mail import EmailMessage
from django.template.loader import render_to_string
from django.contrib.auth import logout, login, authenticate,get_user_model
from django.contrib.auth.tokens import default_token_generator
from django.utils.encoding import force_bytes
from django.utils.datastructures import MultiValueDictKeyError
from django.utils.http import urlsafe_base64_encode,urlsafe_base64_decode
from django.utils import timezone
from django.db.models import Avg
from django.contrib.auth.models import User
from django.utils.encoding import smart_str
from django.shortcuts import render
from django.conf import settings
from app.forms import UrlForm, OrganizationForm, OrganizationHashForm, LoginOrganizationForm, CoderForm, DiscussForm
from app.models import File, CSVs, Organization, OrganizationHash, Coder, Discuss, Stats
from urllib.request import urlopen
from urllib.error import HTTPError, URLError
from zipfile import ZipFile, BadZipfile
import shutil
import unicodedata
import csv
from datetime import datetime, timedelta, date
import traceback
import re

import app.consts_drscratch as consts
from app.scratchclient import ScratchSession
from app.pyploma import generate_certificate
from app.hairball3.mastery import Mastery
from app.hairball3.spriteNaming import SpriteNaming
from app.hairball3.backdropNaming import BackdropNaming
from app.hairball3.duplicateScripts import DuplicateScripts
from app.hairball3.deadCode import DeadCode
from app.hairball3.refactor import RefactorDuplicate
from app.exception import DrScratchException

import logging
import coloredlogs

logger = logging.getLogger(__name__)
coloredlogs.install(level='DEBUG', logger=logger)
supported_languages = ['es', 'ca', 'gl', 'pt']

def main(request):

    user = None

    if request.user.is_authenticated:
        user_name = request.user.username
        user_type = identify_user_type(request)
        is_admin = identify_admin(user_type)
        if (is_admin):
            return render(request, 'main/main.html', {'username': user_name})
        else:
            if user_type == 'coder':
                user = Coder.objects.get(username=user_name)
            elif user_type == 'organization':
                user = Organization.objects.get(username=user_name)
            return render(request, user_type + '/main.html', {'username': user_name, "img": str(user.img)})
    else:
        return render(request, 'main/main.html', {'username': None})


def contest(request):
    return render(request, 'contest.html', {})


def collaborators(request):
    return render(request, 'main/collaborators.html')


def create_csv_main(d: dict, folder_path: str) -> str:
    csv_name = "main.csv"
    csv_filepath = os.path.join(folder_path, csv_name)
    #fieldnames = list(d[0].keys())
    
    # Lista de headers
    headers = [
        'url', 'filename', 'points', 
        'Abstraction', 'Parallelism', 'Logic', 'Synchronization',
        'Flow control', 'User interactivity', 'Data representation',
        'DuplicateScripts', 'DeadCode', 'SpriteNaming', 'BackdropNaming', 
        'Error', 'dashboard_mode', 
    ]
    mastery_fields = [
        'points', 'Abstraction', 'Parallelism', 'Logic', 'Synchronization',
        'Flow control', 'User interactivity', 'Data representation', 
    ]                      

    # Abir el archivo csv en modo de escritura
    with open(csv_filepath, 'w') as csv_file:
        writer_csv = csv.DictWriter(csv_file, fieldnames=headers)
        writer_csv.writeheader()

        row_to_write = {}
        for project in d:

            for clave in headers:
                if clave in d[project]:
                    row_to_write[clave] = d[project].get(clave, '')
                elif clave in mastery_fields:
                    mastery_list = d[project]['mastery'].get(clave, [])
                    if type(mastery_list) == list:
                        row_to_write[clave] = mastery_list[0]
                    else:
                        row_to_write[clave] = mastery_list
                elif clave == 'DuplicateScripts':
                    row_to_write[clave] = d[project]['duplicateScript'].get('number', '')
                elif clave == 'DeadCode':
                    row_to_write[clave] = d[project]['deadCode'].get('number', '')
                elif clave == 'SpriteNaming':
                    row_to_write[clave] = d[project]['spriteNaming'].get('number', '')
                elif clave == "BackdropNaming":
                    row_to_write[clave] = d[project]['backdropNaming'].get('number', '')
                else:
                    row_to_write[clave] = ''
            writer_csv.writerow(row_to_write)
    return csv_filepath

def create_csv_dups(d: dict, folder_path: str):
    csv_name = "duplicateScript.csv"
    csv_filepath = os.path.join(folder_path, csv_name)
    
    # headers list
    headers = ['url', 'filename', 'number']
    max_dup_scripts = 0
    # create headers
    for project in d.values():
        duplicate_scripts = project.get('duplicateScript', {}).get('csv_format', [])
        
        if duplicate_scripts:
            for block in duplicate_scripts:
                max_dup_scripts_temp = max(len(instruction_list) for instruction_list in block)
                if max_dup_scripts < max_dup_scripts_temp:
                    max_dup_scripts = max_dup_scripts_temp
    for i in range(1, max_dup_scripts + 1):
        headers.append(f'duplicateScript_{i}')
    # open csv file
    with open(csv_filepath, 'w') as csv_file:
        writer_csv = csv.DictWriter(csv_file, fieldnames=headers)
        writer_csv.writeheader()

        for project_data in d.values():
            row_to_write = {
                'url': project_data.get('url', ''),
                'filename': project_data.get('filename', ''),
                'number': project_data['duplicateScript'].get('number', ''),
            }
            duplicate_scripts = project_data.get('duplicateScript', {}).get('csv_format', [])
            if duplicate_scripts:
                script_number = 0
                for block in duplicate_scripts:
                    for instruction in block:
                        script_number += 1
                        row_to_write[f'duplicateScript_{script_number}'] = instruction
            else:
                print("no hay duplicados")
                row_to_write.update({f'duplicateScript_{i}': 'N/A' for i in range(1, max_dup_scripts + 1)})        
            writer_csv.writerow(row_to_write)



def create_csv_sprites(d: dict, folder_path: str):
    csv_name = "spriteNaming.csv"
    csv_filepath = os.path.join(folder_path, csv_name)
    headers = ['url', 'filename', 'number']

    # Get the maximum number of sprites
    total_sprites_names = max(len(proj['spriteNaming'].get('sprite', [])) for proj in d.values())

    # Add the names of the sprites as headers
    headers.extend(f'spriteNaming{i}' for i in range(1, total_sprites_names + 1))

    # Write in the CSV file
    with open(csv_filepath, 'w', newline='') as csv_file:
        writer_csv = csv.DictWriter(csv_file, fieldnames=headers)
        writer_csv.writeheader()

        for project in d.values():
            row_to_write = {key: project.get(key, 'N/A') for key in headers} 
            row_to_write['number'] = project['spriteNaming'].get('number', 'N/A')
            # Fill the sprites
            sprites = project['spriteNaming'].get('sprite', [])
            for i, sprite in enumerate(sprites, 1):
                row_to_write[f'spriteNaming{i}'] = sprite

            # Write the row
            writer_csv.writerow(row_to_write)
  
def create_csv_backdrops(d: dict, folder_path: str):
    csv_name = "backdropNaming.csv"
    csv_filepath = os.path.join(folder_path, csv_name)
    # headers list
    headers = ['url', 'filename','number']
    
    total_backdrop_names = max(len(proj['backdropNaming'].get('backdrop', [])) for proj in d.values())
    headers.extend(f'backdropNaming{i}' for i in range(1, total_backdrop_names+1))
    
    with open(csv_filepath, 'w') as csv_file:
        writer_csv = csv.DictWriter(csv_file, fieldnames=headers)
        writer_csv.writeheader()

        row_to_write = {}
        for project in d.values():
            row_to_write = {key: project.get(key, 'N/A') for key in headers}
            
            # Fill backdrops
            backdrops = project['backdropNaming'].get('backdrop', [])
            for i, backdrop in enumerate(backdrops, 1):
                row_to_write[f'backdropNaming{i}'] = backdrop if backdrop else 'N/A'
            writer_csv.writerow(row_to_write)

def create_csv_deadcode(d: dict, folder_path: str):
    csv_name = "deadCode.csv"
    csv_filepath = os.path.join(folder_path, csv_name)
    # headers list
    headers = ['url', 'filename', 'number', 'sprite']
    
    max_sprites = 0
    for project_data in d.values():   
        dead_code_data = project_data.get('deadCode', {})  
        for key, value in dead_code_data.items():
            if key not in ['number', 'deadCode']:
                sprite_list_counter = len(value)
                if sprite_list_counter > max_sprites:
                    max_sprites = sprite_list_counter
    
    headers.extend(f'deadCode{i}' for i in range(1, max_sprites+1))
            
    with open(csv_filepath, 'w', newline='') as csv_file:
        writer_csv = csv.DictWriter(csv_file, fieldnames=headers)
        writer_csv.writeheader()

        row_to_write = {}
        for project_data in d.values():      
            for sprite_list_name, sprite_list in project_data['deadCode'].items():
                if sprite_list_name not in ['number', 'deadCode']:
                    row_to_write = {
                        'url': project_data['url'],
                        'filename': project_data['filename'],
                        'number': project_data['deadCode']['number'],
                        'sprite': sprite_list_name
                    }
                    
                    for i, sprite in enumerate(sprite_list, 1):
                        row_to_write[f'deadCode{i}'] = sprite
                    for j in range(1, max_sprites+1):
                        if row_to_write.get(f'deadCode{j}', '') == '':
                            row_to_write[f'deadCode{j}'] = 'N/A'
                    writer_csv.writerow(row_to_write)    
        
    
def zip_folder(folder_path: str):
    with ZipFile(folder_path + '.zip', 'w') as zipObj:
        for folderName, subfolders, filenames in os.walk(folder_path):
            for filename in filenames:
                filePath = os.path.join(folderName, filename)
                zipObj.write(filePath, os.path.basename(filePath))
                
    # Remove the original folder
    shutil.rmtree(folder_path)
    return folder_path + '.zip'
    
def create_csv(d):
    now = datetime.now()
    folder_name = str(uuid.uuid4()) + '_' + now.strftime("%Y%m%d%H%M%S")
    base_dir = os.getcwd()
    folder_path = os.path.join(base_dir, 'csvs', 'Dr.Scratch', folder_name)
    os.mkdir(folder_path)
    
    create_csv_main(d, folder_path)
    create_csv_dups(d, folder_path)
    create_csv_sprites(d, folder_path)
    create_csv_backdrops(d, folder_path)
    create_csv_deadcode(d, folder_path)
    csv_filepath = zip_folder(folder_path)
    return csv_filepath
    
def rubric_creator(request):
    user = str(identify_user_type(request))
    return render(request, user + '/rubric-creator.html')

def upload_personalized(request, skill_points=None):
    user = str(identify_user_type(request))
    return render(request, user + '/rubric-uploader.html')

def base32_to_str(base32_str: str) -> str:
    value = int(base32_str, 32)
    return str(value).zfill(7)
    
def show_dashboard(request, skill_points=None):
    
    if request.method == 'POST':
        url = request.path.split('/')[-1]
        if url != '':
            numbers = base32_to_str(url)
        else:
            numbers = ''
        skill_rubric = generate_rubric(numbers)
        d = build_dictionary_with_automatic_analysis(request, skill_rubric)
        user = str(identify_user_type(request))
        print("Context Dictionary:")
        print(d)
        print("Skill rubric")
        print(skill_rubric)
        if len(d) > 1:
            csv_filepath = create_csv(d)
            summary = create_summary(d)      
            return render(request, user + '/dashboard-bulk.html', {'summary': summary, 'csv_filepath': csv_filepath})
        else: 
            d = d[0]
            if d['Error'] == 'analyzing':
                return render(request, 'error/analyzing.html')
            elif d['Error'] == 'MultiValueDict':
                return render(request, user + '/main.html', {'error': True})
            elif d['Error'] == 'id_error':
                return render(request, user + '/main.html', {'id_error': True})
            elif d['Error'] == 'no_exists':
                return render(request, user + '/main.html', {'no_exists': True})
            else:
                if d["dashboard_mode"] == 'Default':
<<<<<<< HEAD
                    if d["mastery"]["points"] >= 29:
                        return render(request, user + '/dashboard-default-finesse.html', d)
                    elif d["mastery"]["points"] >= 22:
                        return render(request, user + '/dashboard-default-advanced.html', d)
                    elif d["mastery"]["points"] >= 15:
=======
                    if d["mastery"]["points"][0] >= 29:
                        return render(request, user + '/dashboard-default-master.html', d)
                    elif d["mastery"]["points"][0] >= 22:
                        return render(request, user + '/dashboard-default-master.html', d)
                    elif d["mastery"]["points"][0] >= 15:
>>>>>>> 02172bf1
                        return render(request, user + '/dashboard-default-master.html', d)
                    elif d["mastery"]["points"][0] > 7:
                        return render(request, user + '/dashboard-default-developing.html', d)
                    else:
                        return render(request, user + '/dashboard-default-basic.html', d)
                elif d["dashboard_mode"] == 'Personalized':
                    if d["mastery"]["points"] >= 29: # Modificar estos límites
                        return render(request, user + '/dashboard-finesse.html', d)
                    elif d["mastery"]["points"] >= 22: # Modificar estos límites
                        return render(request, user + '/dashboard-advanced.html', d)
                    elif d["mastery"]["points"] >= 15: # Modificar estos límites
                        return render(request, user + '/dashboard-master.html', d)
                    elif d["mastery"]["points"] > 7: # Modificar estos límites
                        return render(request, user + '/dashboard-developing.html', d)
                    else:
                        return render(request, user + '/dashboard-basic.html', d)                   
    else:
        return HttpResponseRedirect('/')    


def generate_rubric(skill_points: str) -> dict:
    mastery = ['Abstraction', 'Parallelism', 'Logic', 'Synchronization', 
               'Flow control', 'User interactivity', 'Data representation',
               'Math operators', 'Motion operators']
       
    skill_rubric = {}
    if skill_points != '':
        for skill_name, points in zip(mastery, skill_points):
            skill_rubric[skill_name] = int(points)   
    else:
        for skill_name in mastery:
            skill_rubric[skill_name] = 3           
    return skill_rubric  
    
     

def create_summary(d: dict) -> dict:
    summary = {}
    # NUM PROJECTS
    total_maxi_points = d[0]['mastery']['maxi']
    num_projects = len(d)

    summary['num_projects'] = num_projects
    summary['Points'] = 0
    skills = ['Abstraction', 'Parallelism', 'Logic', 'Synchronization', 'Flow control', 'User interactivity', 'Data representation']

    for project in d:
        summary['Points'] += round(d[project]["mastery"]["points"], 2)
        for skill in skills:
            if skill not in summary:
                summary[skill] = 0
            if type(d[project]["mastery"][skill]) == list:
                if d[project]["mastery"][skill][1] != 0:
                    summary[skill] += d[project]["mastery"][skill][0]
                else:
                    summary[skill] = 0
    
    for skill in skills:
        summary[skill] = round(summary[skill] / num_projects, 2)
    
    # AVERAGE MASTERY POINTS
    average_mastery_points = round(summary['Points'] / num_projects, 2)
    
    
    # SET A LIST WITH MAX AND MID POINTS
    mid_points = total_maxi_points / 2
    summary['Points'] = [average_mastery_points, total_maxi_points, mid_points]
    for skill in skills:
        mid_points = d[0]["mastery"][skill][1] / 2
        summary[skill] = [summary[skill], d[0]["mastery"][skill][1], mid_points]
        


    # MASTERY LEVEL
    master_limit = (total_maxi_points * 15)/21
    developing_limit = (total_maxi_points * 7)/21
    
    if summary['Points'][0] >= master_limit:
        summary['Mastery'] = 'Master'
    elif summary['Points'][0] > developing_limit:
        summary['Mastery'] = 'Developing'
    else:
        summary['Mastery'] = 'Basic'
    return summary


def build_dictionary_with_automatic_analysis(request, skill_points: dict) -> dict:
    """
    Build dictionary with automatic analysis by distinguishing between URL or project
    """
    dict_metrics = {}
    url = None
    filename = None
    project_counter = 0
    
    if request.method == 'POST':
        dashboard_mode = request.POST['dashboard_mode']
    else:
        dashboard_mode = "Personalized"

    if "_upload" in request.POST:
        dict_metrics[project_counter] = _make_analysis_by_upload(request, skill_points)
        if dict_metrics[project_counter]['Error'] != 'None':
            return dict_metrics
        filename = request.FILES['zipFile'].name.encode('utf-8')
        dict_metrics[project_counter].update({
            'url': url, 
            'filename': filename,
            'dashboard_mode': dashboard_mode,
            'multiproject': False
        })
    elif '_url' in request.POST:
        dict_metrics[project_counter] = _make_analysis_by_url(request, skill_points)
        url = request.POST['urlProject']
        filename = url
        dict_metrics[project_counter].update({
            'url': url, 
            'filename': filename,
            'dashboard_mode': dashboard_mode,
            'multiproject': False
        })
    elif '_urls' in request.POST:
        
        urls_file = request.FILES['urlsFile']

        # Iterate over the file object directly
        for url in urls_file:
            url = url.decode('utf-8')  # Decode bytes to string
            url = url.strip()  # Remove whitespace from the beginning and end of the string
            filename = url
            # Call _make_analysis_by_url function to process the URL and store the result
            dict_metrics[project_counter] = _make_analysis_by_txt(request, url, skill_points)

            # Update 'dict_metrics' with additional information
            dict_metrics[project_counter].update({
                'url': url, 
                'filename': filename,
                'dashboard_mode': dashboard_mode,
            })
            project_counter += 1  
    return dict_metrics


def identify_user_type(request) -> str:
    """
    Return authenticated user type (organization, coder, main, None)
    """

    user = None

    if request.user.is_authenticated:
        username = request.user.username
        if Organization.objects.filter(username=username).exists():
            user = 'organization'
        elif Coder.objects.filter(username=username).exists():
            user = 'coder'
        elif request.user.is_staff:
            user = 'staff'
        elif request.user.is_superuser:
            user = 'superuser'
    else:
        user = 'main'

    return user

def identify_admin(user_type):
    is_admin = 0
    if (user_type == 'superuser' or user_type == 'staff'):
        is_admin = 1
    return is_admin


def save_analysis_in_file_db(request, zip_filename):
    now = datetime.now()
    method = "project"

    if request.user.is_authenticated:
        username = request.user.username
    else:
        username = None

    if Organization.objects.filter(username=username):
        filename_obj = File(filename=zip_filename,
                        organization=username,
                        method=method, time=now,
                        score=0, abstraction=0, parallelization=0,
                        logic=0, synchronization=0, flowControl=0,
                        userInteractivity=0, dataRepresentation=0,
                        spriteNaming=0, initialization=0,
                        deadCode=0, duplicateScript=0)
    elif Coder.objects.filter(username=username):
        filename_obj = File(filename=zip_filename,
                        coder=username,
                        method=method, time=now,
                        score=0, abstraction=0, parallelization=0,
                        logic=0, synchronization=0, flowControl=0,
                        userInteractivity=0, dataRepresentation=0,
                        spriteNaming=0, initialization=0,
                        deadCode=0, duplicateScript=0)
    else:
        filename_obj = File(filename=zip_filename,
                        method=method, time=now,
                        score=0, abstraction=0, parallelization=0,
                        logic=0, synchronization=0, flowControl=0,
                        userInteractivity=0, dataRepresentation=0,
                        spriteNaming=0, initialization=0,
                        deadCode=0, duplicateScript=0)

    filename_obj.save()
    return filename_obj


def _make_analysis_by_upload(request, skill_points: dict):
    """
    Upload file from form POST for unregistered users
    """

    if request.method == 'POST':
        try:
            zip_file = request.FILES['zipFile']
        except MultiValueDictKeyError:
            print('xxxxxxxxxxxxxxxxxxxxxxxxxxxxxxxx')
            return {'Error': 'MultiValueDict'}

        zip_filename = zip_file.name.encode('utf-8')
        filename_obj = save_analysis_in_file_db(request, zip_filename)

        dir_zips = os.path.dirname(os.path.dirname(__file__)) + "/uploads/"
        project_name = str(uuid.uuid4())
        unique_id = '{}_{}{}'.format(project_name, datetime.now().strftime("%Y_%m_%d_%H_%M_%S_"), datetime.now().microsecond)
        zip_filename = zip_filename.decode('utf-8')
        version = check_version(zip_filename)

        if version == "1.4":
            file_saved = dir_zips + unique_id + ".sb"
        elif version == "2.0":
            file_saved = dir_zips + unique_id + ".sb2"
        else:
            file_saved = dir_zips + unique_id + ".sb3"

        # Create log
        path_log = os.path.dirname(os.path.dirname(__file__)) + "/log/"
        log_file = open(path_log + "logFile.txt", "a")
        log_file.write("FileName: " + str(zip_filename) + "\t\t\t" + "ID: " + str(filename_obj.id) + "\t\t\t" + \
                       "Method: " + str(filename_obj.method) + "\t\t\tTime: " + str(filename_obj.time) + "\n")

        # Save file in server
        file_name = os.path.join("uploads", file_saved)
        with open(file_name, 'wb+') as destination:
            for chunk in zip_file.chunks():
                destination.write(chunk)

        try:
            ext_type_project=None
            dict_drscratch_analysis = analyze_project(request, file_name, filename_obj, ext_type_project, skill_points)
            print(dict_drscratch_analysis)
        except Exception:
            traceback.print_exc()
            filename_obj.method = 'project/error'
            filename_obj.save()
            old_path_project = file_saved
            new_path_project = file_saved.split("/uploads/")[0] + "/error_analyzing/" + file_saved.split("/uploads/")[1]
            shutil.copy(old_path_project, new_path_project)
            dict_drscratch_analysis = {'Error': 'analyzing'}
            return dict_drscratch_analysis

        # Redirect to dashboard for unregistered user
        dict_drscratch_analysis['Error'] = 'None'
        return dict_drscratch_analysis
    else:
        return HttpResponseRedirect('/')


def _make_analysis_by_url(request, skill_points: dict):
    """
    Make the automatic analysis by URL
    """
    
    if request.method == "POST":
        form = UrlForm(request.POST)
        if form.is_valid():
            url = form.cleaned_data['urlProject']
            id_project = return_scratch_project_identifier(url)
            if id_project == "error":
                return {'Error': 'id_error'}
            else:
                return generator_dic(request, id_project, skill_points)
        else:
            return {'Error': 'MultiValueDict'}
    else:
        return HttpResponseRedirect('/')

def _make_analysis_by_txt(request, url, skill_points: dict):
    """
    Make the automatic analysis by URLS txt
    """
    
    id_project = return_scratch_project_identifier(url)
    if id_project == "error":
        return {'Error': 'id_error'}
    else:
        return generator_dic(request, id_project, skill_points)
        
    


def return_scratch_project_identifier(url) -> str:
    """
    Process String from URL Form
    """
    id_project = ''
    aux_string = url.split("/")[-1]
    if aux_string == '':
        possible_id = url.split("/")[-2]
        if possible_id == "editor":
            id_project = url.split("/")[-3]
        else:
            id_project = possible_id
    else:
        if aux_string == "editor":
            id_project = url.split("/")[-2]
        else:
            id_project = aux_string

    try:
        check_int = int(id_project)
    except ValueError:
        logger.error('Project id is not an integer')
        id_project = "error"

    return id_project


def generator_dic(request, id_project, skill_points: dict):
    """
    Return a dictionary with static analysis and errors
    """

    try:
        if request.user.is_authenticated:
            username = request.user.username
        else:
            username = None
        path_project, file_obj, ext_type_project = send_request_getsb3(id_project, username, method="url")
    except DrScratchException:
        logger.error('DrScratchException')
        d = {'Error': 'no_exists'}
        return d
    except FileNotFoundError:
        logger.error('File not found into Scratch server')
        traceback.print_exc()
        d = {'Error': 'no_exists'}
        return d

    try:
        d = analyze_project(request, path_project, file_obj, ext_type_project, skill_points)
    except Exception:
        logger.error('Impossible analyze project')
        traceback.print_exc()
        file_obj.method = 'url/error'
        file_obj.save()
        old_path_project = path_project
        new_path_project = path_project.split("/uploads/")[0] + "/error_analyzing/" + path_project.split("/uploads/")[1]
        shutil.copy(old_path_project, new_path_project)
        return {'Error': 'analyzing'}

    # Redirect to dashboard for unregistered user
    d['Error'] = 'None'

    return d


def generate_uniqueid_for_saving(id_project):
    date_now = datetime.now()
    date_now_string = date_now.strftime("%Y_%m_%d_%H_%M_%S_%f")
    return id_project + "_" + date_now_string


def save_projectsb3(path_file_temporary, id_project):

    dir_zips = os.path.dirname(os.path.dirname(__file__)) + "/uploads/"

    unique_id = generate_uniqueid_for_saving(id_project)
    unique_file_name_for_saving = dir_zips + unique_id + ".sb3"

    dir_utemp = path_file_temporary.split(id_project)[0].encode('utf-8')
    path_project = os.path.dirname(os.path.dirname(__file__))

    if '_new_project.json' in path_file_temporary:
        ext_project = '_new_project.json'
    else:
        ext_project = '_old_project.json'

    temporary_file_name = id_project + ext_project

    os.chdir(dir_utemp)

    with ZipFile(unique_file_name_for_saving, 'w') as myzip:
        os.rename(temporary_file_name, 'project.json')
        myzip.write('project.json')

    try:
        os.remove('project.json')
        os.chdir(path_project)
    except OSError:
        logger.error('Error removing temporary project.json')

    return unique_file_name_for_saving, ext_project


def write_activity_in_logfile(file_name):

    log_filename = '{}/log/{}'.format(os.path.dirname(os.path.dirname(__file__)), 'logFile.txt')

    try:
        log_file = open(log_filename, "a+")
        log_file.write("FileName: " + str(file_name.filename) + "\t\t\t" + "ID: " + str(file_name.id) + "\t\t\t" +
                       "Method: " + str(file_name.method) + "\t\t\t" + "Time: " + str(file_name.time) + "\n")
    except OSError:
        logger.error('FileNotFoundError')
    except Exception:
        traceback.print_exc()
    finally:
        log_file.close()


def download_scratch_project_from_servers(path_project, id_project):
    scratch_project_inf = ScratchSession().get_project(id_project)
    url_json_scratch = "{}/{}?token={}".format(consts.URL_SCRATCH_SERVER, id_project, scratch_project_inf.project_token)
    path_utemp = '{}/utemp/{}'.format(path_project, id_project)
    path_json_file = path_utemp + '_new_project.json'

    try:
        logger.info(url_json_scratch)
        response_from_scratch = urlopen(url_json_scratch)
    except HTTPError:
        # Two ways, id does not exist in servers or id is in other server
        logger.error('HTTPError')
        url_json_scratch = "{}/{}".format(consts.URL_GETSB3, id_project)
        response_from_scratch = urlopen(url_json_scratch)
        path_json_file = path_utemp + '_old_project.json'
    except URLError:
        logger.error('URLError')
        traceback.print_exc()
    except:
        traceback.print_exc()

    try:
        json_string_format = response_from_scratch.read()
        json_data = json.loads(json_string_format)
        resulting_file = open(path_json_file, 'wb')
        resulting_file.write(json_string_format)
        resulting_file.close()
    except ValueError as e:
        logger.error('ValueError: %s', e.message)
        raise DrScratchException
    except IOError as e:
        logger.error('IOError %s' % e.message)
        raise IOError

    return path_json_file


def send_request_getsb3(id_project, username, method):
    """
    Send request to getsb3 app
    """

    file_url = '{}{}'.format(id_project, '.sb3')

    path_project = os.path.dirname(os.path.dirname(__file__))
    path_json_file_temporary = download_scratch_project_from_servers(path_project, id_project)

    now = datetime.now()

    if Organization.objects.filter(username=username):
        file_obj = File(filename=file_url,
                        organization=username,
                        method=method, time=now,
                        score=0, abstraction=0, parallelization=0,
                        logic=0, synchronization=0, flowControl=0,
                        userInteractivity=0, dataRepresentation=0,
                        spriteNaming=0, initialization=0,
                        deadCode=0, duplicateScript=0)
    elif Coder.objects.filter(username=username):
        file_obj = File(filename=file_url,
                        coder=username,
                        method=method, time=now,
                        score=0, abstraction=0, parallelization=0,
                        logic=0, synchronization=0, flowControl=0,
                        userInteractivity=0, dataRepresentation=0,
                        spriteNaming=0, initialization=0,
                        deadCode=0, duplicateScript=0)
    else:
        file_obj = File(filename=file_url,
                        method=method, time=now,
                        score=0, abstraction=0, parallelization=0,
                        logic=0, synchronization=0, flowControl=0,
                        userInteractivity=0, dataRepresentation=0,
                        spriteNaming=0, initialization=0,
                        deadCode=0, duplicateScript=0)
    
    file_obj.save()

    write_activity_in_logfile(file_obj)
    path_scratch_project_sb3, ext_type_project = save_projectsb3(path_json_file_temporary, id_project)

    return path_scratch_project_sb3, file_obj, ext_type_project


def check_version(filename):
    """
    Check the version of the project and return it
    """

    extension = filename.split('.')[-1]
    if extension == 'sb2':
        version = '2.0'
    elif extension == 'sb3':
        version = '3.0'
    else:
        version = '1.4'

    return version


def load_json_project(path_projectsb3):
    try:
        zip_file = ZipFile(path_projectsb3, "r")
        json_project = json.loads(zip_file.open("project.json").read())
        return json_project
    except BadZipfile:
        print('Bad zipfile')


def analyze_project(request, path_projectsb3, file_obj, ext_type_project, skill_points: dict):

    dict_analysis = {}
    
    if os.path.exists(path_projectsb3):
        json_scratch_project = load_json_project(path_projectsb3)
        dict_mastery = Mastery(path_projectsb3, json_scratch_project, skill_points).finalize()
        dict_duplicate_script = DuplicateScripts(path_projectsb3, json_scratch_project).finalize()
        dict_dead_code = DeadCode(path_projectsb3, json_scratch_project,).finalize()
        result_sprite_naming = SpriteNaming(path_projectsb3, json_scratch_project).finalize()
        result_backdrop_naming = BackdropNaming(path_projectsb3, json_scratch_project).finalize()
        
        #Refactorings
        refactored_code = RefactorDuplicate(json_scratch_project, dict_duplicate_script).refactor_duplicates()

        dict_analysis.update(proc_mastery(request, dict_mastery, file_obj))
        dict_analysis.update(proc_duplicate_script(dict_duplicate_script, file_obj))
        dict_analysis.update(proc_dead_code(dict_dead_code, file_obj))
        dict_analysis.update(proc_sprite_naming(result_sprite_naming, file_obj))
        dict_analysis.update(proc_backdrop_naming(result_backdrop_naming, file_obj))
        dict_analysis.update(proc_refactored_code(refactored_code))
        
        # dictionary.update(proc_initialization(resultInitialization, filename))
        return dict_analysis
    else:
        return dict_analysis
    
def proc_refactored_code(refactor):
    dict_refactor = {}
    dict_refactor["refactor"] = dict_refactor
    dict_refactor["refactor"]["refactor_list"] = refactor

    return dict_refactor


def proc_dead_code(dict_dead_code, filename):

    dict_dc = {}
    dict_dc["deadCode"] = dict_dc
    dict_dc["deadCode"]["number"] = dict_dead_code['result']['total_dead_code_scripts']

    for dict_sprite_dead_code_blocks in dict_dead_code['result']['list_dead_code_scripts']:
        for sprite_name, list_blocks in dict_sprite_dead_code_blocks.items():
            dict_dc["deadCode"][sprite_name] = list_blocks

    filename.deadCode = dict_dead_code['result']['total_dead_code_scripts']
    filename.save()

    return dict_dc


def proc_mastery(request, dict_mastery, file_obj):

    dict_result = dict_mastery['result'].copy()
    print("Dict_Result:")
    print(dict_result)

    file_obj.score = dict_result["total_points"][0]
    file_obj.abstraction = dict_result["Abstraction"][0]
    file_obj.parallelization = dict_result["Parallelization"][0]
    file_obj.logic = dict_result["Logic"][0]
    file_obj.synchronization = dict_result["Synchronization"][0]
    file_obj.flow_control = dict_result["FlowControl"][0]
    file_obj.userInteractivity = dict_result["UserInteractivity"][0]
    file_obj.dataRepresentation = dict_result["DataRepresentation"][0]
    file_obj.mathOperators = dict_result["MathOperators"][0]
    file_obj.mathOperators = dict_result["MotionOperators"][0]
    file_obj.save()

    d_translated = translate(request, dict_result, file_obj)

    dic = {"mastery": d_translated}
    dic["mastery"]["points"] = dict_result["total_points"]
    dic["mastery"]["skill_points"] = dict_result["skill_points"]

    return dic


def proc_duplicate_script(dict_result, file_obj) -> dict:

    dict_ds = {}
    dict_ds["duplicateScript"] = dict_ds
    dict_ds["duplicateScript"]["number"] = dict_result['result']['total_duplicate_scripts']
    dict_ds["duplicateScript"]["scripts"] = dict_result['result']['list_duplicate_scripts']
    dict_ds["duplicateScript"]["csv_format"] = dict_result['result']['list_csv']

    file_obj.duplicateScript = dict_result['result']['total_duplicate_scripts']
    file_obj.save()

    return dict_ds


def proc_sprite_naming(lines, file_obj):

    dic = {}
    lLines = lines.split('\n')
    number = lLines[0].split(' ')[0]
    lObjects = lLines[1:]
    lfinal = lObjects[:-1]

    dic['spriteNaming'] = dic
    dic['spriteNaming']['number'] = int(number)
    dic['spriteNaming']['sprite'] = lfinal

    file_obj.spriteNaming = number
    file_obj.save()

    return dic


def proc_backdrop_naming(lines, file_obj):

    dic = {}
    lLines = lines.split('\n')
    number = lLines[0].split(' ')[0]
    lObjects = lLines[1:]
    lfinal = lObjects[:-1]
    dic['backdropNaming'] = dic
    dic['backdropNaming']['number'] = int(number)
    dic['backdropNaming']['backdrop'] = lfinal

    file_obj.backdropNaming = number
    file_obj.save()

    return dic


def translate(request, d, filename):
    """
    Translate the output of Hairball
    """

    if request.LANGUAGE_CODE == "es":
        d_translate_es = {'Abstracción': d['Abstraction'], 'Paralelismo': d['Parallelization'],
                          'Pensamiento lógico': d['Logic'], 'Sincronización': d['Synchronization'],
                          'Control de flujo': d['FlowControl'], 'Interactividad con el usuario': d['UserInteractivity'],
                          'Representación de la información': d['DataRepresentation'],
                          'Operadores matemáticos': d['MathOperators'], 'Operadores de movimiento': d['MotionOperators']}
        filename.language = "es"
        filename.save()
        return d_translate_es
    elif request.LANGUAGE_CODE == "en":
        d_translate_en = {'Abstraction': d['Abstraction'], 'Parallelism': d['Parallelization'], 'Logic': d['Logic'],
                          'Synchronization': d['Synchronization'], 'Flow control': d['FlowControl'],
                          'User interactivity': d['UserInteractivity'], 'Data representation': d['DataRepresentation'],
                          'Math operators': d['MathOperators'], 'Motion operators': d['MotionOperators']}
        filename.language = "en"
        filename.save()
        return d_translate_en
    elif request.LANGUAGE_CODE == "ca":
        d_translate_ca = {'Abstracció': d['Abstraction'], 'Paral·lelisme': d['Parallelization'], 'Lògica': d['Logic'],
                          'Sincronització': d['Synchronization'], 'Controls de flux': d['FlowControl'],
                          "Interactivitat de l'usuari": d['UserInteractivity'],
                          'Representació de dades': d['DataRepresentation'], 'Operadors matemàtics': d['MathOperators'],
                          'Operadors de moviment':  d['MotionOperators']}
        filename.language = "ca"
        filename.save()
        return d_translate_ca
    elif request.LANGUAGE_CODE == "gl":
        d_translate_gl = {'Abstracción': d['Abstraction'], 'Paralelismo': d['Parallelization'], 'Lóxica': d['Logic'],
                          'Sincronización': d['Synchronization'], 'Control de fluxo': d['FlowControl'],
                          "Interactividade do susario": d['UserInteractivity'],
                          'Representación dos datos': d['DataRepresentation'], 'Operadores matemáticos': d['MathOperators'],
                          'Operadores de movemento': d['MotionOperators']}
        filename.language = "gl"
        filename.save()
        return d_translate_gl

    elif request.LANGUAGE_CODE == "pt":
        d_translate_pt = {'Abstração': d['Abstraction'], 'Paralelismo': d['Parallelization'], 'Lógica': d['Logic'],
                          'Sincronização': d['Synchronization'], 'Controle de fluxo': d['FlowControl'],
                          "Interatividade com o usuário": d['UserInteractivity'],
                          'Representação de dados': d['DataRepresentation'], 'Operadores matemáticos': d['MathOperators'],
                          'Operadores de movimento': d['MotionOperators']}
        filename.language = "pt"
        filename.save()
        return d_translate_pt
    
    elif request.LANGUAGE_CODE == "el":
        d_translate_el = {'Αφαίρεση': d['Abstraction'], 'Παραλληλισμός': d['Parallelization'], 'Λογική': d['Logic'],
                          'Συγχρονισμός': d['Synchronization'], 'Έλεγχος ροής': d['FlowControl'],
                          'Αλληλεπίδραση χρήστη': d['UserInteractivity'],
                          'Αναπαράσταση δεδομένων': d['DataRepresentation'], 'Μαθηματικοί χειριστές': d['MathOperators'],
                          'Χειριστές κίνησης': d['MotionOperators']}
        filename.language = "el"
        filename.save()
        return d_translate_el

    elif request.LANGUAGE_CODE == "eu":           
        d_translate_eu = {'Abstrakzioa': d['Abstraction'], 'Paralelismoa': d['Parallelization'], 'Logika': d['Logic'],
                          'Sinkronizatzea': d['Synchronization'], 'Kontrol fluxua': d['FlowControl'],
                          'Erabiltzailearen elkarreragiletasuna': d['UserInteractivity'],
                          'Datu adierazlea': d['DataRepresentation'], 'Eragile matematikoak': d['MathOperators'],
                          'Mugimendu-eragileak': d['MotionOperators']}
        filename.language = "eu"
        filename.save()
        return d_translate_eu

    elif request.LANGUAGE_CODE == "it":           
        d_translate_it = {'Astrazione': d['Abstraction'], 'Parallelismo': d['Parallelization'], 'Logica': d['Logic'],
                          'Sincronizzazione': d['Synchronization'], 'Controllo di flusso': d['FlowControl'],
                          'Interattività utente': d['UserInteractivity'],
                          'Rappresentazione dei dati': d['DataRepresentation'], 'Operatori matematici':  d['MathOperators'],
                          'Operatori del movimento': d['MotionOperators']}
        filename.language = "it"
        filename.save()
        return d_translate_it

    elif request.LANGUAGE_CODE == "ru":
        d_translate_ru = {'Абстракция': d['Abstraction'], 'Параллельность действий': d['Parallelization'],
                          'Логика': d['Logic'], 'cинхронизация': d['Synchronization'],
                          'Управление потоком': d['FlowControl'], 'Интерактивность': d['UserInteractivity'],
                          'Представление данных': d['DataRepresentation'], 'Математические операторы': d['MathOperators'],
                          'Операторы движения': d['MotionOperators']}
        filename.language = "ru"
        filename.save()
        return d_translate_ru
    else:
        d_translate_en = {'Abstraction': d['Abstraction'], 'Parallelism': d['Parallelization'], 'Logic': d['Logic'],
                          'Synchronization': d['Synchronization'], 'Flow control': d['FlowControl'],
                          'User interactivity': d['UserInteractivity'], 'Data representation': d['DataRepresentation'],
                          'Math Operators': d['MathOperators'], 'Motion Operators': d['MotionOperators']}
        filename.language = "any"
        filename.save()
        return d_translate_en


def learn(request, page):
    """
    Shows pages to learn more about CT
    """

    flag_user = 0

    if request.user.is_authenticated:
        user = request.user.username
        flag_user = 1

    if request.LANGUAGE_CODE == "en":
        dic = {u'Logic': 'Logic',
               u'Parallelism':'Parallelism',
               u'Data':'Data',
               u'Synchronization':'Synchronization',
               u'User':'User',
               u'Flow':'Flow',
               u'Abstraction':'Abstraction'}
    elif request.LANGUAGE_CODE == "es":
        page = unicodedata.normalize('NFKD',page).encode('ascii', 'ignore')
        dic = {'Pensamiento':'Logic',
               'Paralelismo':'Parallelism',
               'Representacion':'Data',
               'Sincronizacion':'Synchronization',
               'Interactividad':'User',
               'Control':'Flow',
               'Abstraccion':'Abstraction'}
    elif request.LANGUAGE_CODE == "ca":
        page = unicodedata.normalize('NFKD', page).encode('ascii', 'ignore')
        dic = {u'Logica':'Logic',
               u'Paral':'Parallelism',
               u'Representacio':'Data',
               u'Sincronitzacio':'Synchronization',
               u'Interactivitat':'User',
               u'Controls':'Flow',
               u'Abstraccio':'Abstraction'}
    elif request.LANGUAGE_CODE == "gl":
        page = unicodedata.normalize('NFKD',page).encode('ascii', 'ignore')
        dic = {'Loxica':'Logic',
               'Paralelismo':'Parallelism',
               'Representacion':'Data',
               'Sincronizacion':'Synchronization',
               'Interactividade':'User',
               'Control':'Flow',
               'Abstraccion':'Abstraction'}
    elif request.LANGUAGE_CODE == "pt":
        page = unicodedata.normalize('NFKD',page).encode('ascii', 'ignore')
        dic = {'Logica':'Logic',
               'Paralelismo':'Parallelism',
               'Representacao':'Data',
               'Sincronizacao':'Synchronization',
               'Interatividade':'User',
               'Controle':'Flow',
               'Abstracao':'Abstraction'}
    elif request.LANGUAGE_CODE == "el":
        dic = {u'Λογική':'Logic',
           u'Παραλληλισμός':'Parallelism',
           u'Αναπαράσταση':'Data',
           u'Συγχρονισμός':'Synchronization',
           u'Αλληλεπίδραση':'User',
           u'Έλεγχος':'Flow',
           u'Αφαίρεση':'Abstraction'}
    elif request.LANGUAGE_CODE == "eu":
        page = unicodedata.normalize('NFKD',page).encode('ascii', 'ignore')
        dic = {u'Logika':'Logic',
           u'Paralelismoa':'Parallelism',
           u'Datu':'Data',
           u'Sinkronizatzea':'Synchronization',
           u'Erabiltzailearen':'User',
           u'Kontrol':'Flow',
           u'Abstrakzioa':'Abstraction'}
    elif request.LANGUAGE_CODE == "it":
        page = unicodedata.normalize('NFKD',page).encode('ascii','ignore')
        dic = {u'Logica':'Logic',
           u'Parallelismo':'Parallelism',
           u'Rappresentazione':'Data',
           u'Sincronizzazione':'Synchronization',
           u'Interattivita':'User',
           u'Controllo':'Flow',
           u'Astrazione':'Abstraction'}
    elif request.LANGUAGE_CODE == "ru":
        dic = {u'Логика': 'Logic',
               u'Параллельность': 'Parallelism',
               u'Представление': 'Data',
               u'cинхронизация': 'Synchronization',
               u'Интерактивность': 'User',
               u'Управление': 'Flow',
               u'Абстракция': 'Abstraction'}
    else:
        dic = {u'Logica':'Logic',
               u'Paralelismo':'Parallelism',
               u'Representacao':'Data',
               u'Sincronizacao':'Synchronization',
               u'Interatividade':'User',
               u'Controle':'Flow',
               u'Abstracao':'Abstraction'}

    if page in dic:
        page = dic[page]
    
    page = '{}{}{}'.format('learn/', page, '.html')

    if request.user.is_authenticated:
        user = identify_user_type(request)
        username = request.user.username
        return render(request, page, {'flagUser': flag_user, 'user': user, 'username': username})
    else:
        return render(request, page)


def download_certificate(request):
    """
    Download project's certificate
    """

    if request.method == "POST":
        data = request.POST["certificate"]
        # Encode to make sure that cotains utf-8 chars
        data = unicodedata.normalize('NFKD', data).encode('ascii', 'ignore')
        # Decode again for manipulate the str
        data = data.decode('utf-8') 
        filename = data.split(",")[0]
        filename = clean_filename(filename)
        level = data.split(",")[1]

        if is_supported_language(request.LANGUAGE_CODE):
            language = request.LANGUAGE_CODE
        else:
            language = 'en'

        
        generate_certificate(filename, level, language)
        path_to_file = os.path.dirname(os.path.dirname(__file__)) + "/app/certificate/output.pdf"
        
        with open(path_to_file, 'rb') as pdf_file:
           pdf_data = pdf_file.read()

        response = HttpResponse(pdf_data, content_type='application/pdf')
        try:
            file_pdf = filename.split("/")[-2] + ".pdf"
        except:
            file_pdf = filename.split(".")[0] + ".pdf"

        response['Content-Disposition'] = 'attachment; filename=%s' % file_pdf
        return response
    else:
        return HttpResponseRedirect('/')
    
def clean_filename(filename):
    """
    Clean filename, necessary for .sb3 upload
    """
    pattern = r';.*.sb3'
    matches = re.findall(pattern, filename)
    if matches:
        filename = matches[0]
        filename = re.sub(';', '', filename)
    return filename

def is_supported_language(lenguage_code):
    suported = 0
    for i in supported_languages:
        if i == lenguage_code:
            suported = 1
    return suported

def search_email(request):
    if request.is_ajax():
        user = Organization.objects.filter(email=request.GET['email'])
        if user:
            return HttpResponse(json.dumps({"exist": "yes"}), content_type ='application/json')


def search_username(request):
    if request.is_ajax():
        user = Organization.objects.filter(username=request.GET['username'])
        if user:
            return HttpResponse(json.dumps({"exist": "yes"}), content_type='application/json')


def search_hashkey(request):
    if request.is_ajax():
        user = OrganizationHash.objects.filter(hashkey=request.GET['hashkey'])
        if not user:
            return HttpResponse(json.dumps({"exist": "yes"}), content_type='application/json')


def plugin(request, urlProject):
    user = None
    id_project = return_scratch_project_identifier(urlProject)
    
    d = generator_dic(request, id_project)
    #Find if any error has occurred
    if d['Error'] == 'analyzing':
        return render(request, user + '/error_analyzing.html')

    elif d['Error'] == 'MultiValueDict':
        error = True
        return render(request, user + '/main.html', {'error':error})

    elif d['Error'] == 'id_error':
        id_error = True
        return render(request, user + '/main.html', {'id_error':id_error})

    elif d['Error'] == 'no_exists':
        no_exists = True
        return render(request, user + '/main.html', {'no_exists':no_exists})

    #Show the dashboard according the CT level
    else:
        user = "main"
        base_dir = os.getcwd()
        if d["mastery"]["points"] >= 15:
            return render(request, user + '/dashboard-master.html', d)

        elif d["mastery"]["points"] > 7:
            return render(request, user + '/dashboard-developing.html', d)

        else:
            return render(request, user + '/dashboard-basic.html', d) 


def blocks(request):
    """
    Translate blocks of Scratch shown in learn pages
    """

    callback = request.GET.get('callback')
    headers = {}
    headers['Accept-Language'] = str(request.LANGUAGE_CODE)

    headers = json.dumps(headers)
    if callback:
        headers = '%s(%s)' % (callback, headers)
        return HttpResponse(headers, content_type="application/json")


def blocks_v3(request):
    return render(request, 'learn/blocks_v3.html')


def organization_hash(request):
    if request.method == "POST":
        form = OrganizationHashForm(request.POST)
        if form.is_valid():
            form.save()
            return HttpResponseRedirect('/organization_hash')
    elif request.method == 'GET':
        return render(request, 'organization/organization-hash.html') 

    else:
        return HttpResponseRedirect('/')


def sign_up_organization(request):
    """Method which allow to sign up organizations"""

    flag_organization = 1
    flag_hash = 0
    flag_name = 0
    flag_email = 0
    flag_form = 0

    if request.method == 'POST':
        form = OrganizationForm(request.POST)
        if form.is_valid():
            username = form.cleaned_data['username']
            email = form.cleaned_data['email']
            password = form.cleaned_data['password']
            hashkey = form.cleaned_data['hashkey']

            #Checking the validity into the dbdata contents.
            #They will be refused if they already exist.
            #If they exist an error message will be shown.
            if User.objects.filter(username = username):
                #This name already exists
                flag_name = 1
                return render(request, 'error/sign-up.html',
                                          {'flagName':flag_name,
                                           'flagEmail':flag_email,
                                           'flagHash':flag_hash,
                                           'flagForm':flag_form,
                                           'flagOrganization':flag_organization})

            elif User.objects.filter(email = email):
                #This email already exists
                flag_email = 1
                return render(request, 'error/sign-up.html',
                                        {'flagName':flag_name,
                                        'flagEmail':flag_email,
                                        'flagHash':flag_hash,
                                        'flagForm':flag_form,
                                        'flagOrganization':flag_organization})

            if (OrganizationHash.objects.filter(hashkey = hashkey)):
                organizationHashkey = OrganizationHash.objects.get(hashkey=hashkey)
                organization = Organization.objects.create_user(username = username, 
                                                            email=email, 
                                                            password=password, 
                                                            hashkey=hashkey)
                organizationHashkey.delete()
                organization = authenticate(username=username, password=password)
                user=Organization.objects.get(email=email)
                uid = urlsafe_base64_encode(force_bytes(user.pk))
                token=default_token_generator.make_token(user)
                c = {
                        'email':email,
                        'uid':uid,
                        'token':token}

                body = render_to_string("organization/email-sign-up.html",c)
                subject = "Welcome to Dr. Scratch for organizations"
                sender ="no-reply@drscratch.org"
                to = [email]
                email = EmailMessage(subject,body,sender,to)
                #email.attach_file("static/app/images/logo_main.png")
                email.send()
                login(request, organization)
                return HttpResponseRedirect('/organization/' + organization.username)

            else:
                #Doesn't exist this hash
                flag_hash = 1

                return render(request, 'error/sign-up.html',
                                  {'flagName':flag_name,
                                   'flagEmail':flag_email,
                                   'flagHash':flag_hash,
                                   'flagForm':flag_form,
                                   'flagOrganization':flag_organization})


        else:
            flag_form = 1
            return render(request, 'error/sign-up.html',
                  {'flagName':flag_name,
                   'flagEmail':flag_email,
                   'flagHash':flag_hash,
                   'flagForm':flag_form,
                   'flagOrganization':flag_organization})

    elif request.method == 'GET':
        if request.user.is_authenticated:
            return HttpResponseRedirect('/organization/' + request.user.username)
        else:
            return render(request, 'organization/organization.html')


def login_organization(request):
    """Log in app to user"""

    if request.method == 'POST':
        flag = False
        flagOrganization = 0
        form = LoginOrganizationForm(request.POST)
        if form.is_valid():
            username = form.cleaned_data['username']
            password = form.cleaned_data['password']
            organization = authenticate(username=username, password=password)
            if organization is not None:
                if organization.is_active:
                    login(request, organization)
                    return HttpResponseRedirect('/organization/' + organization.username)

            else:
                flag = True
                flagOrganization = 1
                return render(request, 'sign-password/user-doesnt-exist.html',
                              {'flag': flag, 'flagOrganization': flagOrganization})

    else:
        return HttpResponseRedirect("/")


def logout_organization(request):
    logout(request)
    return HttpResponseRedirect('/')


def organization(request, name):
    """
    Show page of Organizations to sign up
    """

    if request.method == 'GET':
        if request.user.is_authenticated:
            username = request.user.username
            if username == name:
                if Organization.objects.filter(username = username):
                    user = Organization.objects.get(username=username)
                    img = user.img
                    dic={'username':username,
                    "img":str(img)}

                    return render(request, 'organization/main.html', dic)

                else:
                    logout(request)
                    return HttpResponseRedirect("/organization")

            else:
                #logout(request)
                return render(request, 'organization/organization.html')

        return render(request, 'organization/organization.html')

    else:
        return HttpResponseRedirect("/")


def stats(request, username):
    """Generator of the stats from Coders and Organizations"""

    flag_organization = 0
    flag_coder = 0
    if Organization.objects.filter(username=username):
        flag_organization = 1
        page = 'organization'
        user = Organization.objects.get(username=username)
    elif Coder.objects.filter(username=username):
        flag_coder = 1
        page = 'coder'
        user = Coder.objects.get(username=username)

    date_joined = user.date_joined
    end = datetime.today()
    end = date(end.year, end.month, end.day)
    start = date(date_joined.year, date_joined.month,date_joined.day)
    date_list = date_range(start, end)
    daily_score = []
    mydates = []
    for n in date_list:
        mydates.append(n.strftime("%d/%m"))
        if flag_organization:
            points = File.objects.filter(organization=username).filter(time=n)
        elif flag_coder:
            points = File.objects.filter(coder=username).filter(time=n)
        points = points.aggregate(Avg("score"))["score__avg"]
        daily_score.append(points)

    for n in daily_score:
        if n is None:
            daily_score[daily_score.index(n)]=0

    if flag_organization:
        f = File.objects.filter(organization=username)
    elif flag_coder:
        f = File.objects.filter(coder=username)
    if f:

        #If the org has analyzed projects
        parallelism = f.aggregate(Avg("parallelization"))
        parallelism = int(parallelism["parallelization__avg"])
        abstraction = f.aggregate(Avg("abstraction"))
        abstraction = int(abstraction["abstraction__avg"])
        logic = f.aggregate(Avg("logic"))
        logic = int(logic["logic__avg"])
        synchronization = f.aggregate(Avg("synchronization"))
        synchronization = int(synchronization["synchronization__avg"])
        flowControl = f.aggregate(Avg("flowControl"))
        flowControl = int(flowControl["flowControl__avg"])
        userInteractivity = f.aggregate(Avg("userInteractivity"))
        userInteractivity = int(userInteractivity["userInteractivity__avg"])
        dataRepresentation = f.aggregate(Avg("dataRepresentation"))
        dataRepresentation = int(dataRepresentation["dataRepresentation__avg"])

        deadCode = File.objects.all().aggregate(Avg("deadCode"))
        deadCode = int(deadCode["deadCode__avg"])
        duplicateScript = File.objects.all().aggregate(Avg("duplicateScript"))
        duplicateScript = int(duplicateScript["duplicateScript__avg"])
        spriteNaming = File.objects.all().aggregate(Avg("spriteNaming"))
        spriteNaming = int(spriteNaming["spriteNaming__avg"])
        initialization = File.objects.all().aggregate(Avg("initialization"))
        initialization = int(initialization["initialization__avg"])
    else:

        #If the org hasn't analyzed projects yet
        parallelism,abstraction,logic=[0],[0],[0]
        synchronization,flowControl,userInteractivity=[0],[0],[0]
        dataRepresentation,deadCode,duplicateScript=[0],[0],[0]
        spriteNaming,initialization =[0],[0]

    #Saving data in the dictionary
    dic = {
        "date":mydates,
        "username": username,
        "img": user.img,
        "daily_score":daily_score,
        "skillRate":{"parallelism":parallelism,
                 "abstraction":abstraction,
                 "logic": logic,
                 "synchronization":synchronization,
                 "flowControl":flowControl,
                 "userInteractivity":userInteractivity,
                 "dataRepresentation":dataRepresentation},
                 "codeSmellRate":{"deadCode":deadCode,
        "duplicateScript":duplicateScript,
        "spriteNaming":spriteNaming,
        "initialization":initialization }}

    return render(request, page + '/stats.html', dic)


def settings(request,username):
    """Allow to Coders and Organizations change the image and password"""


    base_dir = os.getcwd()
    if base_dir == "/":
        base_dir = "/var/www/drscratchv3"
    flagOrganization = 0
    flagCoder = 0
    if Organization.objects.filter(username=username):
        page = 'organization'
        user = Organization.objects.get(username=username)
    elif Coder.objects.filter(username=username):
        page = 'coder'
        user = Coder.objects.get(username=username)

    if request.method == "POST":

        #Saving image in DB
        user.img = request.FILES["img"]
        os.chdir(base_dir+"/static/img")
        user.img.name = str(user.img)

        if os.path.exists(user.img.name):
            os.remove(user.img.name)

        os.chdir(base_dir)
        user.save()

    dic = {
    "username": username,
    "img": user.img
    }

    return render(request, page + '/settings.html', dic)


def downloads(request, username, filename=""):
    """
    Allow to Coders and Organizations download the files.CSV already analyzed
    """

    flagOrganization = 0
    flagCoder = 0
    #segmentation
    if Organization.objects.filter(username=username):
        flagOrganization = 1
        user = Organization.objects.get(username=username)
    elif Coder.objects.filter(username=username):
        flagCoder = 1
        user = Coder.objects.get(username=username)

    if flagOrganization:
        csv = CSVs.objects.all().filter(organization=username)
        page = 'organization'
    elif flagCoder:
        csv = CSVs.objects.all().filter(coder=username)
        page = 'coder'
    #LIFO to show the files.CSV

    csv_len = len(csv)
    lower = 0
    upper = 10
    list_csv = {}

    if csv_len > 10:
        for n in range((csv_len/10)+1):
            list_csv[str(n)]= csv[lower:upper-1]
            lower = upper
            upper = upper + 10


        dic = {
        "username": username,
        "img": user.img,
        "csv": list_csv,
        "flag": 1
        }
    else:
        dic = {
        "username": username,
        "img": user.img,
        "csv": csv,
        "flag": 0
        }

    if request.method == "POST":
        #Downloading CSV
        filename = request.POST.get("csv", "")
        safe_filename = os.path.basename(filename)
        csv_directory = os.path.join(os.path.dirname(os.path.dirname(__file__)), "csvs/Dr.Scratch")
        path_to_file = os.path.join(csv_directory, safe_filename)
        # Ensure that the path exists, to avoid injection-attacks
        if not os.path.exists(path_to_file) or not validate_csv(path_to_file):
            return HttpResponse("Invalid CSV file", status=400)
        with open(path_to_file, 'rb') as csv_data:
            response = HttpResponse(csv_data, content_type='text/csv')
            response['Content-Disposition'] = 'attachment; filename=%s' % smart_str(safe_filename)
            return response
    return render(request, page + '/downloads.html', dic)

def validate_csv(csv_file_path: str)-> bool:
    is_valid_file = os.path.isfile(csv_file_path)
    is_csv_file = csv_file_path.endswith('.csv')
    return is_valid_file and is_csv_file


def analyze_csv(request):
    """
    Analyze files.CSV with a list of projects to analyze them at a time
    """

    if request.method =='POST':
        if "_upload" in request.POST:
            #Analize CSV file
            csv_data = 0
            flag_csv = False
            file = request.FILES['csvFile']
            file_name = request.user.username + "_" + str(datetime.now()) + \
                        ".csv"# file.name.encode('utf-8')
            dir_csvs = os.path.dirname(os.path.dirname(__file__)) + \
                        "/csvs/" + file_name
            #Save file .csv
            with open(dir_csvs, 'wb+') as destination:
                for chunk in file.chunks():
                    destination.write(chunk)
            dictionary = {}
            for line in open(dir_csvs, 'r'):
                row = len(line.split(","))
                type_csv = ""
                username = request.user.username

                #Check doesn't exist any old project.json
                try:
                    os.remove(dir_zips + "project.json")
                except:
                    print("No existe")
                
                if row == 2:
                    type_csv = "2_row"
                    code = line.split(",")[0]
                    url = line.split(",")[1]
                    url = url.split("\n")[0]
                    method = "csv"
                    if url.isdigit():
                        id_project = url
                    else:
                        slashNum = url.count('/')
                        if slashNum == 4:
                            id_project = url.split("/")[-1]
                        elif slashNum == 5:
                            id_project = url.split('/')[-2]
                    try:
                        path_project, file = send_request_getsb3(id_project, username, method)
                        d = analyze_project(request, path_project, file)
                    except:
                        d = ["Error analyzing project", url]

                    try:
                        os.remove(dir_zips + "project.json")
                    except:
                        print("No existe")

                    dic = {}
                    dic[line] = d
                    dictionary.update(dic)
                elif row == 1:
                    type_csv = "1_row"
                    url = line.split("\n")[0]
                    method = "csv"
                    if url.isdigit():
                        id_project = url
                    else:
                        slashNum = url.count('/')
                        if slashNum == 4:
                            id_project = url.split("/")[-1]
                        elif slashNum == 5:
                            id_project = url.split('/')[-2]
                    try:
                        path_project, file = send_request_getsb3(id_project, username, method)
                        d = analyze_project(request, path_project, file)
                    except:
                        d = ["Error analyzing project", url]

                    try:
                        os.remove(dir_zips + "project.json")
                    except:
                        print("No existe")


                    dic = {}
                    dic[url] = d
                    dictionary.update(dic)

            csv_data = generate_csv(request, dictionary, file_name, type_csv)

            #segmentation
            if Organization.objects.filter(username = username):
                csv_save = CSVs(filename = file_name, 
                                    directory = csv_data, 
                                    organization = username)
                
                page = 'organization'
            elif Coder.objects.filter(username = username):
                csv_save = CSVs(filename = file_name, 
                                    directory = csv_data, 
                                    coder = username)
                page = 'coder'
            csv_save.save()

            return HttpResponseRedirect('/' + page + "/downloads/" + username)

        elif "_download" in request.POST:
            #Export a CSV File

            if request.user.is_authenticated:
                username = request.user.username
            csv = CSVs.objects.latest('date')

            path_to_file = os.path.dirname(os.path.dirname(__file__)) + \
                            "/csvs/Dr.Scratch/" + csv.filename
            csv_data = open(path_to_file, 'r')
            response = HttpResponse(csv_data, content_type='text/csv')
            response['Content-Disposition'] = 'attachment; filename=%s' % smart_str(csv.filename)
            return response

    else:
        return HttpResponseRedirect("/organization")


#_________________________GENERATOR CSV FOR ORGANIZATION____________________________#

def generate_csv(request, dictionary, filename, type_csv):
    """
    Generate a csv file
    """

    csv_directory = os.path.dirname(os.path.dirname(__file__)) + "/csvs/Dr.Scratch/"
    csv_data = csv_directory + filename
    writer = csv.writer(open(csv_data, "wb"))
    dic = org.translate_ct_skills(request.LANGUAGE_CODE)

    if type_csv == "2_row":
        writer.writerow([dic["code"], dic["url"], dic["mastery"],
                        dic["abstraction"], dic["parallelism"],
                        dic["logic"], dic["sync"],
                        dic["flow_control"], dic["user_inter"], dic["data_rep"],
                        dic["dup_scripts"],dic["sprite_naming"],
                        dic["dead_code"], dic["attr_init"]])

    elif type_csv == "1_row":
        writer.writerow([dic["url"], dic["mastery"],
                        dic["abstraction"], dic["parallelism"],
                        dic["logic"], dic["sync"],
                        dic["flow_control"], dic["user_inter"], dic["data_rep"],
                        dic["dup_scripts"],dic["sprite_naming"],
                        dic["dead_code"], dic["attr_init"]])

    for key, value in dictionary.items():
        total = 0
        flag = False
        try:
            if value[0] == "Error analyzing project":
                if type_csv == "2_row":
                    row1 = key.split(",")[0]
                    row2 = key.split(",")[1]
                    row2 = row2.split("\n")[0]
                    writer.writerow([row1, row2, dic["error"]])
                elif type_csv == "1_row":
                    row1 = key.split(",")[0]
                    writer.writerow([row1,dic["error"]])
        except:
            total = 0
            row1 = key.split(",")[0]
            if type_csv == "2_row":
                row2 = key.split(",")[1]
                row2 = row2.split("\n")[0]

            for key, subvalue in value.items():
                if key == "duplicateScript":
                    for key, sub2value in subvalue.items():
                        if key == "number":
                            row11 = sub2value
                if key == "spriteNaming":
                    for key, sub2value in subvalue.items():
                        if key == "number":
                            row12 = sub2value
                if key == "deadCode":
                    for key, sub2value in subvalue.items():
                        if key == "number":
                            row13 = sub2value
                if key == "initialization":
                    for key, sub2value in subvalue.items():
                        if key == "number":
                            row14 = sub2value

            for key, value in value.items():
                if key == "mastery":
                    for key, subvalue in value.items():
                        if key!="maxi" and key!="points":
                            if key == dic["parallelism"]:
                                row5 = subvalue
                            elif key == dic["abstraction"]:
                                row4 = subvalue
                            elif key == dic["logic"]:
                                row6 = subvalue
                            elif key == dic["sync"]:
                                row7 = subvalue
                            elif key == dic["flow_control"]:
                                row8 = subvalue
                            elif key == dic["user_inter"]:
                                row9 = subvalue
                            elif key == dic["data_rep"]:
                                row10 = subvalue
                            total = total + subvalue
                    row3 = total
            if type_csv == "2_row":
                writer.writerow([row1,row2,row3,row4,row5,row6,row7,row8,
                            row9,row10,row11,row12,row13,row14])
            elif type_csv == "1_row":
                writer.writerow([row1,row3,row4,row5,row6,row7,row8,
                                row9,row10,row11,row12,row13,row14])
    return csv_data


def coder_hash(request):
    """Method for to sign up users in the platform"""
    if request.method == "POST":
        form = CoderHashForm(request.POST)
        if form.is_valid():
            form.save()
            return HttpResponseRedirect('/coder_hash')
    elif request.method == 'GET':
        return render(request, 'coder/coder-hash.html')


def sign_up_coder(request):
    """Method which allow to sign up coders"""


    flagCoder = 1
    flagHash = 0
    flagName = 0
    flagEmail = 0
    flagForm = 0
    flagWrongEmail = 0
    flagWrongPassword = 0
    if request.method == 'POST':
        form = CoderForm(request.POST)
        if form.is_valid():
            username = form.cleaned_data['username']
            password = form.cleaned_data['password']
            password_confirm = form.cleaned_data['password_confirm']
            email = form.cleaned_data['email']
            email_confirm = form.cleaned_data['email_confirm']
            birthmonth = form.cleaned_data['birthmonth']
            birthyear = form.cleaned_data['birthyear']
            gender = form.cleaned_data['gender']
            #gender_other = form.cleaned_data['gender_other']
            country = form.cleaned_data['country']
            
            #Checking the validity into the dbdata contents.
            #They will be refused if they already exist.
            #If they exist an error message will be shown.
            if User.objects.filter(username = username):
                #This name already exists
                flagName = 1
                #return render_to_response("error/sign-up.html",
                #                          {'flagName':flagName,
                #                           'flagEmail':flagEmail,
                #                           'flagHash':flagHash,
                #                           'flagForm':flagForm,
                #                           'flagCoder':flagCoder},
                #                          context_instance = RC(request))
                return render(request, 'error/sign-up.html', {'flagName':flagName,
                                                              'flagEmail':flagEmail,
                                                              'flagHash':flagHash,
                                                              'flagForm':flagForm,
                                                              'flagCoder':flagCoder})

            elif User.objects.filter(email = email):
                #This email already exists
                flagEmail = 1
                #return render_to_response("error/sign-up.html",
                #                        {'flagName':flagName,
                #                        'flagEmail':flagEmail,
                #                        'flagHash':flagHash,
                #                        'flagForm':flagForm,
                #                        'flagCoder':flagCoder},
                #                        context_instance = RC(request))
                return render(request, 'error/sign-up.html', {'flagName':flagName,
                                                              'flagEmail':flagEmail,
                                                              'flagHash':flagHash,
                                                              'flagForm':flagForm,
                                                              'flagCoder':flagCoder})
            elif (email != email_confirm):
                flagWrongEmail = 1
                #return render_to_response("error/sign-up.html",
                #        {'flagName':flagName,
                #        'flagEmail':flagEmail,
                #        'flagHash':flagHash,
                #        'flagForm':flagForm,
                #        'flagCoder':flagCoder,
                #        'flagWrongEmail': flagWrongEmail},
                #        context_instance = RC(request))
                return render(request, 'error/sign-up.html', {'flagName':flagName,
                                                              'flagEmail':flagEmail,
                                                              'flagHash':flagHash,
                                                              'flagForm':flagForm,
                                                              'flagCoder':flagCoder,
                                                              'flagWrongEmail': flagWrongEmail})

            elif (password != password_confirm):
                flagWrongPassword = 1
                #return render_to_response("error/sign-up.html",
                #        {'flagName':flagName,
                #        'flagEmail':flagEmail,
                #        'flagHash':flagHash,
                #        'flagForm':flagForm,
                #        'flagCoder':flagCoder,
                #        'flagWrongPassword':flagWrongPassword},
                #        context_instance = RC(request))
                return render(request, 'error/sign-up.html', {'flagName':flagName,
                                                              'flagEmail':flagEmail,
                                                              'flagHash':flagHash,
                                                              'flagForm':flagForm,
                                                              'flagCoder':flagCoder,
                                                              'flagWrongPassword': flagWrongPassword})

            else:
                coder = Coder.objects.create_user(username = username,
                                    email=email, password=password,
                                    birthmonth = birthmonth, 
                                    birthyear = birthyear,
                                    gender = gender,
                                    #gender_other = gender_other,
                                    country = country)

                coder = authenticate(username=username, password=password)
                user = Coder.objects.get(email=email)
                uid = urlsafe_base64_encode(force_bytes(user.pk))
                token=default_token_generator.make_token(user)
                """
                c = {
                        'email':email,
                        'uid':uid,
                        'token':token}

                body = render_to_string("coder/email-sign-up.html",c)
                subject = "Welcome to Dr. Scratch!"
                sender ="no-reply@drscratch.org"
                to = [email]
                email = EmailMessage(subject,body,sender,to)
                email.send()
                """
                login(request, coder)
                return HttpResponseRedirect('/coder/' + coder.username)

        else:
            flagForm = 1
            #return render_to_response("error/sign-up.html",
            #      {'flagName':flagName,
            #       'flagEmail':flagEmail,
            #       'flagHash':flagHash,
            #       'flagForm':flagForm},
            #      context_instance = RC(request))
            return render(request, 'error/sign-up.html', {'flagName':flagName,
                                                          'flagEmail':flagEmail,
                                                          'flagHash':flagHash,
                                                          'flagForm':flagForm})

    elif request.method == 'GET':
        if request.user.is_authenticated:
            return HttpResponseRedirect('/coder/' + request.user.username)
        else:
            #return render_to_response("main/main.html", 
            #        context_instance = RC(request))
            return render(request, 'main/main.html')



#_________________________ TO SHOW USER'S DASHBOARD ___________#

def coder(request, name):
    """Shows the main page of coders"""


    if (request.method == 'GET') or (request.method == 'POST'):
        if request.user.is_authenticated:
            username = request.user.username
            
            if username == name:
                
                if Coder.objects.filter(username = username):
                    user = Coder.objects.get(username=username)
                    img = user.img
                    dic={'username':username,
                    "img":str(img)}

                    #return render_to_response("coder/main.html",
                    #                            dic,
                    #                            context_instance = RC(request))
                    return render(request, 'coder/main.html', dic)
                else:
                    logout(request)
                    return HttpResponseRedirect("/")

    else:
        return HttpResponseRedirect("/")


def login_coder(request):
    """Log in app to user"""


    if request.method == 'POST':
        flagCoder = 0
        flag = False
        form = LoginOrganizationForm(request.POST)
        if form.is_valid():
            username = form.cleaned_data['username']
            password = form.cleaned_data['password']
            coder = authenticate(username=username, password=password)
            if coder is not None:
                if coder.is_active:
                    login(request, coder)
                    return HttpResponseRedirect('/coder/' + coder.username)

            else:
                flag = True
                flagCoder = 1
                #return render_to_response("sign-password/user-doesnt-exist.html",
                #                            {'flag': flag,
                #                             'flagCoder': flagCoder},
                #                            context_instance=RC(request))
                return render(request, 'sign-password/user-doesnt-exist.html', {'flag': flag, 'flagCoder': flagCoder})
    else:
        return HttpResponseRedirect("/")


def logout_coder(request):
    logout(request)
    return HttpResponseRedirect('/')


def change_pwd(request):
    """Change user's password"""

    if request.method == 'POST':
        recipient = request.POST['email']
        page = identify_user_type(request)
        try:
            if Organization.objects.filter(email=recipient):
                user = Organization.objects.get(email=recipient)
            elif Coder.objects.filter(email=recipient):
                user = Coder.objects.get(email=recipient)
        except:
            #return render_to_response("sign-password/user-doesnt-exist.html",
            #                               context_instance=RC(request))
            return render(request, 'sign-password/user-doesnt-exist.html')

        uid = urlsafe_base64_encode(force_bytes(user.pk))
        token=default_token_generator.make_token(user)

        
        c = {
                'email':recipient,
                'uid':uid,
                'token':token,
                'id':user.username}


        body = render_to_string("sign-password/email-reset-pwd.html",c)
        subject = "Dr. Scratch: Did you forget your password?"
        sender ="no-reply@drscratch.org"
        to = [recipient]
        email = EmailMessage(subject,body,sender,to)
        email.send()
        #return render_to_response("sign-password/email-sended.html",
        #                        context_instance=RC(request))
        return render(request, 'sign-password/email-sended.html')

    else:

        page = identify_user_type(request)
        #return render_to_response("sign-password/password.html", 
        #                        context_instance=RC(request))
        return render(request, 'sign-password/password.html')



def reset_password_confirm(request,uidb64=None,token=None,*arg,**kwargs):
    """Confirm change password"""


    UserModel = get_user_model()
    try:
        uid = urlsafe_base64_decode(uidb64)
        if Organization.objects.filter(pk=uid):
            user = Organization._default_manager.get(pk=uid)
            page = 'organization'
        elif Coder.objects.filter(pk=uid):
            user = Coder._default_manager.get(pk=uid)
            page = 'coder'
    except (TypeError, ValueError, OverflowError, UserModel.DoesNotExist):
        user = None

    if request.method == "POST":
        flag_error = False
        if user is not None and default_token_generator.check_token(user, token):
            new_password = request.POST['password']
            new_confirm = request.POST['confirm']
            if new_password == "":
                return render(request, 'sign-password/new-password.html')

            elif new_password == new_confirm:
                user.set_password(new_password)
                user.save()
                logout(request)
                user = authenticate(username=user.username, 
                                    password=new_password)
                login(request, user)
                return HttpResponseRedirect('/' + page + '/' + user.username)
                return render(request, page + '/main.html')

            else:
                flag_error = True
                return render(request, 'sign-password/new-password.html',
                                    {'flag_error':flag_error})

    else:
         if user is not None and default_token_generator.check_token(user, token):
             return render(request, 'sign-password/new-password.html')
         else:
             return render(request, page + '/main.html')



#_________________________________ DISCUSS ___________________________________#
def discuss(request):
    """Forum to get feedback"""


    comments = dict()
    form = DiscussForm()
    if request.user.is_authenticated:
        user = request.user.username
    else:
        user = ""
    if request.method == "POST":

        form = DiscussForm(request.POST)
        if form.is_valid():
            nick = user
            date = timezone.now()
            comment = form.cleaned_data["comment"]
            new_comment = Discuss(nick = nick,
                                date = date,
                                comment=comment)
            new_comment.save()
        else:
            comments["form"] = form

    data = Discuss.objects.all().order_by("-date")
    lower = 0
    upper = 10
    list_comments = {}
   
    if len(data) > 10:
        for n in range((len(data)/10)+1):
            list_comments[str(n)]= data[lower:upper-1]
            lower = upper
            upper = upper + 10
    else:
        list_comments[0] = data


    comments["comments"] = list_comments

    return render(request, 'discuss.html', comments)


def error404(request):
    """Return own 404 page"""
    response = render(request, '404.html', {})
    response.status_code = 404
    return response


def date_range(start, end):
    r = (end+timedelta(days=1)-start).days
    return [start+timedelta(days=i) for i in range(r)]


def error500(request):
    """Return own 500 page"""
    response = render(request, '500.html', {})
    return response


def statistics(request):
    start = date(2015, 8, 1)
    end = datetime.today()
    year = end.year
    month = end.month
    day = end.day
    end = date(year, month, day)
    date_list = date_range(start, end)

    my_dates = []

    for n in date_list:
        my_dates.append(n.strftime("%d/%m")) #used for x axis in

    obj = Stats.objects.order_by("-id")[0]
    data = {
        "date": my_dates,
        "dailyRate": obj.daily_score,
        "levels": {
            "basic": obj.basic,
            "development": obj.development,
            "master": obj.master
        },
        "totalProjects": obj.daily_projects,
        "skillRate": {
            "parallelism": obj.parallelism,
            "abstraction": obj.abstraction,
            "logic": obj.logic,
            "synchronization": obj.synchronization,
            "flowControl": obj.flow_control,
            "userInteractivity": obj.userInteractivity,
            "dataRepresentation": obj.dataRepresentation
        },
        "codeSmellRate": {
            "deadCode": obj.deadCode,
            "duplicateScript": obj.duplicateScript,
            "spriteNaming": obj.spriteNaming,
            "initialization": obj.initialization
        }
    }

    #Show general statistics page of Dr. Scratch: www.drscratch.org/statistics
    #return render_to_response("main/statistics.html",
    #                                data, context_instance=RC(request))
    return render(request, 'main/statistics.html', data)




"""
def proc_initialization(lines, filename):


    dic = {}
    lLines = lines.split('.sb2')
    d = ast.literal_eval(lLines[1])
    keys = d.keys()
    values = d.values()
    items = d.items()
    number = 0

    for keys, values in items:
        list = []
        attribute = ""
        internalkeys = values.keys()
        internalvalues = values.values()
        internalitems = values.items()
        flag = False
        counterFlag = False
        i = 0
        for internalkeys, internalvalues in internalitems:
            if internalvalues == 1:
                counterFlag = True
                for value in list:
                    if internalvalues == value:
                        flag = True
                if not flag:
                    list.append(internalkeys)
                    if len(list) < 2:
                        attribute = str(internalkeys)
                    else:
                        attribute = attribute + ", " + str(internalkeys)
        if counterFlag:
            number = number + 1
        d[keys] = attribute
    dic["initialization"] = d
    dic["initialization"]["number"] = number

    #Save in DB
    filename.initialization = number
    filename.save()

    return dic

"""<|MERGE_RESOLUTION|>--- conflicted
+++ resolved
@@ -328,32 +328,24 @@
                 return render(request, user + '/main.html', {'no_exists': True})
             else:
                 if d["dashboard_mode"] == 'Default':
-<<<<<<< HEAD
-                    if d["mastery"]["points"] >= 29:
+                    if d["mastery"]["points"][0] >= 29:
                         return render(request, user + '/dashboard-default-finesse.html', d)
-                    elif d["mastery"]["points"] >= 22:
+                    elif d["mastery"]["points"][0] >= 22:
                         return render(request, user + '/dashboard-default-advanced.html', d)
-                    elif d["mastery"]["points"] >= 15:
-=======
-                    if d["mastery"]["points"][0] >= 29:
-                        return render(request, user + '/dashboard-default-master.html', d)
-                    elif d["mastery"]["points"][0] >= 22:
-                        return render(request, user + '/dashboard-default-master.html', d)
                     elif d["mastery"]["points"][0] >= 15:
->>>>>>> 02172bf1
                         return render(request, user + '/dashboard-default-master.html', d)
                     elif d["mastery"]["points"][0] > 7:
                         return render(request, user + '/dashboard-default-developing.html', d)
                     else:
                         return render(request, user + '/dashboard-default-basic.html', d)
                 elif d["dashboard_mode"] == 'Personalized':
-                    if d["mastery"]["points"] >= 29: # Modificar estos límites
+                    if d["mastery"]["points"][0] >= 29: # Modificar estos límites
                         return render(request, user + '/dashboard-finesse.html', d)
-                    elif d["mastery"]["points"] >= 22: # Modificar estos límites
+                    elif d["mastery"]["points"][0] >= 22: # Modificar estos límites
                         return render(request, user + '/dashboard-advanced.html', d)
-                    elif d["mastery"]["points"] >= 15: # Modificar estos límites
+                    elif d["mastery"]["points"][0] >= 15: # Modificar estos límites
                         return render(request, user + '/dashboard-master.html', d)
-                    elif d["mastery"]["points"] > 7: # Modificar estos límites
+                    elif d["mastery"]["points"][0] > 7: # Modificar estos límites
                         return render(request, user + '/dashboard-developing.html', d)
                     else:
                         return render(request, user + '/dashboard-basic.html', d)                   

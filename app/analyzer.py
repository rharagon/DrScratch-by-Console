--- conflicted
+++ resolved
@@ -738,17 +738,9 @@
     
     if os.path.exists(path_projectsb3):
         json_scratch_project = load_json_project(path_projectsb3)
-<<<<<<< HEAD
+
         dict_mastery = Mastery(path_projectsb3, json_scratch_project, skill_points, dashboard).finalize()
         dict_babia = Babia(path_projectsb3, json_scratch_project).finalize()
-=======
-        print("TRAZAAA DENTRO ANALYZE PROJECT --------------------------------")
-        print(json_scratch_project)
-        try:
-            dict_mastery = Mastery(path_projectsb3, json_scratch_project, skill_points, dashboard).finalize()
-        except Exception:
-            raise Exception("Error in Mastery")
->>>>>>> 19323079
         dict_duplicate_script = DuplicateScripts(path_projectsb3, json_scratch_project).finalize()
         dict_dead_code = DeadCode(path_projectsb3, json_scratch_project,).finalize()
         result_sprite_naming = SpriteNaming(path_projectsb3, json_scratch_project).finalize()
